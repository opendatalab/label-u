import { isNumber } from 'lodash';

import { styleDefaultConfig } from '@/constant/defaultConfig';
import { DEFAULT_FONT, EToolName } from '@/constant/tool';
<<<<<<< HEAD
import type { Attribute, PrevResult, ToolConfig } from '@/interface/conbineTool';
import type { IImageAttribute } from '@/types/imgAttributeStore';
import type { IRenderEnhance, TDataInjectionAtCreateion } from '@/types/tool/annotation';
=======
import LineToolUtils, { LINE_ORDER_OFFSET } from '@/utils/tool/LineToolUtils';
import type { IPolygonConfig, IPolygonData } from '@/types/tool/polygon';
import TagUtils from '@/utils/tool/TagUtils';
import type { Attribute, PrevResult, ToolConfig } from '@/interface/combineTool';
>>>>>>> 663bee72
import type { ICoordinate, ISize } from '@/types/tool/common';
import type { ILinePoint } from '@/types/tool/lineTool';
import type { IPolygonConfig, IPolygonData } from '@/types/tool/polygon';
import type { IRectConfig } from '@/types/tool/rectTool';
import MathUtils from '@/utils/MathUtils';
import AxisUtils, { CoordinateUtils } from '@/utils/tool/AxisUtils';
import CanvasUtils from '@/utils/tool/CanvasUtils';
import CommonToolUtils from '@/utils/tool/CommonToolUtils';
import LineToolUtils, { LINE_ORDER_OFFSET } from '@/utils/tool/LineToolUtils';
import TagUtils from '@/utils/tool/TagUtils';

import { DEFAULT_TEXT_OFFSET, EDragStatus, EGrowthMode, ELang, TEXT_ATTRIBUTE_OFFSET } from '../../constant/annotation';
import EKeyCode from '../../constant/keyCode';
import { BASE_ICON, COLORS_ARRAY } from '../../constant/style';
import locale from '../../locales';
import { EMessage } from '../../locales/constants';
import ActionsHistory from '../../utils/ActionsHistory';
import AttributeUtils from '../../utils/tool/AttributeUtils';
import DblClickEventListener from '../../utils/tool/DblClickEventListener';
import DrawUtils from '../../utils/tool/DrawUtils';
import ImgPosUtils from '../../utils/tool/ImgPosUtils';
import RenderDomUtils from '../../utils/tool/RenderDomUtils';
import ZoomUtils from '../../utils/tool/ZoomUtils';
import EventListener from './eventListener';

interface IBasicToolOperationProps {
  container: HTMLElement;
  size: ISize;
  imgNode?: HTMLImageElement; // 展示图片的内容
  style?: any; // 后期一定要补上!!

  rotate?: number;
  imgAttribute?: any; // 占个坑，用于全局的一些配置，是否展示原图比例
  forbidOperation?: boolean;

  config: ToolConfig; // 任务配置

  defaultAttribute?: string;
  forbidCursorLine?: boolean;
  showDefaultCursor?: boolean; // 默认会展示为 none

  forbidBasicResultRender?: boolean;
  isShowOrder: boolean;
}

/**
 * 参考显示数据
 */
interface IReferenceData {
  toolName: EToolName.Polygon | EToolName.Line | EToolName.LineMarker;
  result: IPolygonData[] | ILinePoint[];
  config: any;
}

// zoom 的限制
const zoomInfo = {
  min: 0.2,
  max: 1000,
  ratio: 0.4,
};

const validNumber = (value: number) => {
  return isNumber(value) && !isNaN(value);
};

class BasicToolOperation extends EventListener {
  public container: HTMLElement; // 当前结构绑定 container

  public canvas!: HTMLCanvasElement;

  public basicCanvas!: HTMLCanvasElement;

  public imgNode?: HTMLImageElement;

  public basicImgInfo: any; // 用于存储当前图片的信息

  public isImgError: boolean; // 图片是否错误

  // 数据依赖
  public basicResult?: any; // 可能存在含有 dependToolName 但是不含有 basicResult 的情况

  public referenceData?: IReferenceData;

  public dependToolName?: EToolName;

  // 工具记录
  public history: ActionsHistory; // 存储当前任务下的所有记录

  public size: ISize;

  public isShowCursor: boolean; // 是否展示十字光标

  public forbidOperation: boolean; // 禁止操作

  public forbidBasicResultRender: boolean; // 禁止渲染基础依赖图形

  public isShowOrder: boolean; //是否显示标注顺序

  public isShowAttributeText: boolean; //是否显示标签文本

  // public style: {
  //   strokeColor: string;
  //   fillColor: string;
  //   strokeWidth: number;
  //   opacity: number;
  // };
  public style: any;

  public zoom: number;

  // 用于拖拽缩放操作
  public currentPos: ICoordinate; // 存储实时偏移的位置

  public coord: ICoordinate; // 存储当前鼠标的坐标

  public imgInfo?: ISize;

  public isDrag = false; // 判断是否进行拖拽

  public isSpaceKey = false; // 是否点击空格键

  public attributeLockList: string[]; // 属性限制列表

  public allAttributes!: Attribute[]; // 多工具所有标签集合

  public dblClickListener: DblClickEventListener;

  public isHidden: boolean;

  public config: any; // 供后面操作使用

  public dragStatus: EDragStatus; // 用于拖拽中间状态的判断

  public defaultAttribute: string; // 默认属性

  public forbidCursorLine: boolean;

  public lang: ELang;

  public dataInjectionAtCreation?: TDataInjectionAtCreateion;

  public renderEnhance?: IRenderEnhance;

  // 拖拽 - 私有变量
  private _firstClickCoordinate?: ICoordinate; // 存储第一次点击的坐标

  private innerZoom = 1; // 用于内外 zoom 事件的变量

  private currentPosStorage?: ICoordinate; // 存储当前点击的平移位置

  private basicZoom = 0.01; // 限定最少放大倍数

  private isSpaceClick = false; // 用于空格拖拽

  private isDragStart = false; // 用于拖拽情况的初始判定

  private startTime = 0; // 开始时间

  private _ctx?: CanvasRenderingContext2D;

  private _imgAttribute?: IImageAttribute;

  private _invalidDOM?: HTMLElement;

  // 缓存图片的坐标和缩放比例
  static Cache: Map<string, ICoordinate | number> = new Map();

  private _coordinateCacheKey: string = '';

  private _zoomCacheKey: string = '';

  private showDefaultCursor: boolean; // 是否展示默认的 cursor

  public coordUtils: CoordinateUtils;

  public prevResultList?: PrevResult[];

  public renderReady: boolean | undefined;

  public saveDataEvent: Event;

  constructor(props: IBasicToolOperationProps) {
    super();

    this.saveDataEvent = new CustomEvent('saveLabelResultToImg', {});
    this.renderReady = false;
    this.container = props.container;
    this.showDefaultCursor = props.showDefaultCursor || false;
    if (!this.basicCanvas) {
      this.initCanvas(props.size);
    }
    // this.destroyCanvas();
    // this.createCanvas(props.size);
    this.imgNode = props.imgNode;
    // 设置图片位置和zoom缓存key
    if (props.imgNode && props.imgNode.src) {
      this._coordinateCacheKey = `coordinate::${props.imgNode.src}`;
      this._zoomCacheKey = `zoom::${props.imgNode.src}`;
    }
    this.isImgError = !props.imgNode;
    this.basicImgInfo = {
      width: props.imgNode?.width ?? 0,
      height: props.imgNode?.height ?? 0,
      valid: true,
      rotate: 0,
    };
    this.forbidOperation = props.forbidOperation ?? false;
    this.forbidBasicResultRender = props.forbidBasicResultRender ?? false;

    this.size = props.size;
    this.currentPos = {
      x: 0,
      y: 0,
    };
    this.zoom = 1;
    this.coord = {
      x: -1,
      y: -1,
    };
    this.currentPosStorage = {
      x: 0,
      y: 0,
    };
    this.isShowCursor = false;
    this.isShowOrder = false;
    this.isShowAttributeText = true;
    this.style = {
      strokeColor: COLORS_ARRAY[4],
      fillColor: COLORS_ARRAY[4],
      strokeWidth: 2 * window?.devicePixelRatio,
      opacity: 1,
    };
    this.attributeLockList = [];
    this.history = new ActionsHistory();
    this.style = props.style ?? {};
    this._imgAttribute = props.imgAttribute ?? {};
    this.isHidden = false;
    this.dragStatus = EDragStatus.Wait;
    this.defaultAttribute = props?.defaultAttribute ?? '无标签';
    this.forbidCursorLine = !!props.forbidCursorLine;
    this.lang = ELang.Zh;

    // 阻止右键菜单栏
    this.onMouseDown = this.onMouseDown.bind(this);
    this.onMouseMove = this.onMouseMove.bind(this);
    this.onMouseLeave = this.onMouseLeave.bind(this);
    this.onMouseUp = this.onMouseUp.bind(this);
    this.onKeyDown = this.onKeyDown.bind(this);
    this.onKeyUp = this.onKeyUp.bind(this);
    this.onWheel = this.onWheel.bind(this);
    this.onLeftDblClick = this.onLeftDblClick.bind(this);
    this.onRightDblClick = this.onRightDblClick.bind(this);
    this.onClick = this.onClick.bind(this);
    this.clearImgDrag = this.clearImgDrag.bind(this);
    // 初始化监听事件
    this.dblClickListener = new DblClickEventListener(this.container, 200);
    this.coordUtils = new CoordinateUtils(this);
    this.coordUtils.setBasicImgInfo(this.basicImgInfo);
  }

  public onContextmenu(e: MouseEvent) {
    e.preventDefault();
  }

  get ctx() {
    return this._ctx || this.canvas?.getContext('2d');
  }

  get basicCtx() {
    return this.basicCanvas?.getContext('2d');
  }

  get rotate() {
    return this.basicImgInfo?.rotate ?? 0;
  }

  get valid() {
    return this.basicImgInfo?.valid ?? true;
  }

  get baseIcon() {
    // this.style.color 获取当前的颜色的位置的  1 3 5 7 9
    return BASE_ICON[this.style.color];
  }

  get defaultCursor() {
    return this.showDefaultCursor ? 'default' : 'none';
  }

  /** 数据列表，根据其判断是否可以旋转 */
  get dataList(): any[] {
    return [];
  }

  /**
   * 设置此前工具标注结果信息
   */
  public setPrevResultList(prevResultList: PrevResult[]) {
    this.prevResultList = prevResultList;
  }

  /**
   * 多工具全量标签设置
   */
  public setAllAttributes(allAttributes: Attribute[]) {
    this.allAttributes = allAttributes;
  }

  /**
   * 是否含有列表标注
   */
  public get hasMarkerConfig() {
    return this.config.markerConfigurable === true && this.config.markerList && this.config.markerList.length > 0;
  }

  public setZoom(zoom: number) {
    this.zoom = zoom;
    this.coordUtils.setZoomAndCurrentPos(this.zoom, this.currentPos);
  }

  public setCurrentPos(currentPos: ICoordinate) {
    this.currentPos = currentPos;
    this.coordUtils.setZoomAndCurrentPos(this.zoom, this.currentPos);
  }

  public setReferenceData(referenceData: IReferenceData) {
    this.referenceData = referenceData;
  }

  /**
   * 外界直接更改当前渲染位置
   * @param zoom
   * @param currentPos
   */
  public updatePosition(params: { zoom: number; currentPos: ICoordinate }) {
    const { zoom, currentPos } = params;
    // 内部位置初始化
    this.setZoom(zoom);
    this.setCurrentPos(currentPos);
    this.currentPosStorage = currentPos;
    this.innerZoom = zoom;

    this.renderBasicCanvas();
    this.render();
  }

  public setLang(lang: ELang) {
    this.lang = lang;
  }

  public setShowDefaultCursor(showDefaultCursor: boolean) {
    this.showDefaultCursor = showDefaultCursor;
    this.container.style.cursor = this.defaultCursor;
  }

  // 是否限制鼠标操作
  public get forbidMouseOperation() {
    return this.forbidOperation || this.valid === false;
  }

  public get pixelRatio() {
    return CanvasUtils.getPixelRatio(this.canvas?.getContext('2d'));
  }

  public async init() {
    this.eventUnbinding();
    await this.initPosition();
    this.eventBinding();
    // 多余渲染，影响性能
    // this.render();
    // this.renderBasicCanvas();
  }

  public destroy() {
    this.destroyCanvas();
    this.eventUnbinding();
    this.clearCache();
  }

  public clearCache() {
    BasicToolOperation.Cache.clear();
  }

  public clearCachedCoordinateAndZoom() {
    BasicToolOperation.Cache.delete(this._coordinateCacheKey);
    BasicToolOperation.Cache.delete(this._zoomCacheKey);
  }

  public initCanvas(size: ISize) {
    const pixel = this.pixelRatio;
    const childCanvas = this.container.querySelectorAll('canvas');
    if (childCanvas && childCanvas.length > 0) {
      this.canvas = childCanvas[1] as HTMLCanvasElement;
      this.basicCanvas = childCanvas[0] as HTMLCanvasElement;
      // 删除非canvas 的dom
      this.clearExtraDom(this.container);
    } else {
      const basicCanvas = document.createElement('canvas');
      basicCanvas.width = size.width * pixel;
      basicCanvas.height = size.height * pixel;
      basicCanvas.style.width = `${size.width}px`;
      basicCanvas.style.height = `${size.height}px`;
      basicCanvas.style.left = '0';
      basicCanvas.style.top = '0';
      basicCanvas.style.zIndex = '0';
      const canvas = document.createElement('canvas');
      canvas.style.position = 'absolute';
      canvas.style.left = '0';
      canvas.style.top = '0';
      canvas.style.zIndex = '10';
      canvas.style.width = `${size.width}px`;
      canvas.style.height = `${size.height}px`;
      canvas.width = size.width * pixel;
      canvas.height = size.height * pixel;
      this.canvas = canvas;
      this.basicCanvas = basicCanvas;
      this.container.appendChild(basicCanvas);
      this.container.appendChild(canvas);
    }
    this.container.style.cursor = this.defaultCursor;
    this.ctx?.scale(pixel, pixel);
    this.basicCtx?.scale(pixel, pixel);
  }

  public clearExtraDom(container: HTMLElement) {
    const { childNodes } = container;
    if (childNodes && childNodes.length > 0) {
      for (let i = 0; i < childNodes.length; i++) {
        if (childNodes[i].nodeName !== 'CANVAS') {
          container.removeChild(childNodes[i]);
        }
      }
    }
  }

  public destroyCanvas() {
    if (this.canvas && this.container.contains(this.canvas)) {
      // container 内可能包含其他元素，故需单独清楚
      this.container.removeChild(this.canvas);
    }

    if (this.basicCanvas && this.container.contains(this.basicCanvas)) {
      this.container.removeChild(this.basicCanvas);
    }

    // 恢复初始状态
    this.clearInvalidPage();
    this.clearImgDrag();
  }

  /**
   * 设置框的样式
   * @param lineWidth
   * @param strokeColorinitImgPos
   */
  public setStyle(toolStyle: any) {
    this.style = toolStyle;
    this.render();
  }

  public setImgNode(imgNode: HTMLImageElement, basicImgInfo: Partial<{ valid: boolean; rotate: number }> = {}) {
    this.imgNode = imgNode;

    // 图片更新后，更新缓存key
    if (imgNode) {
      this._coordinateCacheKey = `coordinate::${imgNode.src}`;
      this._zoomCacheKey = `zoom::${imgNode.src}`;
    }

    this.setBasicImgInfo({
      width: imgNode.width,
      height: imgNode.height,
      valid: true,
      rotate: 0,
      ...basicImgInfo,
    });

    if (this.isImgError === true) {
      this.isImgError = false;
      this.emit('changeAnnotationShow');
    }

    if (typeof basicImgInfo.valid === 'boolean') {
      this.setValid(basicImgInfo.valid);
    }
    this.initImgPos();
    // 多余渲染，影响性能
    // this.render();
    // this.renderBasicCanvas();
  }

  public setErrorImg() {
    const originIsImgError = this.isImgError;
    // 设置当前为错误图片
    this.isImgError = true;
    this.imgNode = undefined;

    this._coordinateCacheKey = '';
    this._zoomCacheKey = '';

    this.setBasicImgInfo({
      width: 0,
      height: 0,
      valid: true,
      rotate: 0,
    });

    if (originIsImgError === false) {
      this.emit('changeAnnotationShow');
    }
  }

  public setBasicImgInfo(basicImgInfo: any) {
    this.basicImgInfo = basicImgInfo;
    this.coordUtils.setBasicImgInfo(basicImgInfo);
  }

  public setForbidOperation(forbidOperation: boolean) {
    this.forbidOperation = forbidOperation;
    this.render();
  }

  public setForbidCursorLine(forbidCursorLine: boolean) {
    this.forbidCursorLine = forbidCursorLine;
    this.render();
  }

  public setIsHidden(isHidden: boolean) {
    this.isHidden = isHidden;

    this.emit('hiddenChange');
  }

  /**
   * 用于外界直接控制序号的是否展示
   * @param isShowOrder
   */
  public setIsShowOrder(isShowOrder: boolean) {
    this.isShowOrder = isShowOrder;
    this.render();
  }

  /**
   * 用于外界控制标签文本是否显示
   */
  public setisShowAttributeText(isShowAttributeText: boolean) {
    this.isShowAttributeText = isShowAttributeText;
    this.renderBasicCanvas();
  }

  /** 获取坐标值 */
  public getCoordinate(e: MouseEvent) {
    const bounding = this.canvas.getBoundingClientRect();
    return {
      x: e.clientX - bounding.left,
      y: e.clientY - bounding.top,
    };
  }

  /** 获取当前zoom 下的坐标 */
  public getCoordinateUnderZoom(e: MouseEvent) {
    const bounding = this.canvas.getBoundingClientRect();
    return {
      x: e.clientX - bounding.left - this.currentPos.x,
      y: e.clientY - bounding.top - this.currentPos.y,
    };
  }

  public getGetCenterCoordinate() {
    return {
      x: this.size.width / 2,
      y: this.size.height / 2,
    };
  }

  /** 用于初始化图片的位置 */
  public initImgPos = async (options?: { useCacheData?: boolean }) => {
    if (!this.imgNode || this.imgNode.width === 0) {
      return;
    }
    // 初始化图片位置信息时，优先从持久化记录中获取
    const { useCacheData } = options || { useCacheData: true };
    const zoomRatio = this._imgAttribute?.zoomRatio;
    const isOriginalSize = this._imgAttribute?.isOriginalSize;
    const { currentPos, zoom } = ImgPosUtils.getInitImgPos(
      this.size,
      { width: this.imgNode.width, height: this.imgNode.height },
      this.rotate,
      zoomRatio,
      isOriginalSize,
    );
    // 初始化图片位置信息时，优先从持久化记录中获取
    const cachedCoordinate = BasicToolOperation.Cache.get(this._coordinateCacheKey) as ICoordinate;
    this.setCurrentPos(useCacheData ? cachedCoordinate || currentPos : currentPos);
    this.currentPosStorage = useCacheData ? cachedCoordinate : currentPos;
    let cachedZoom = 0;
    // 当部位原图比例显示时，采用stable zoom
    if (!isOriginalSize) {
      // 初始化图片缩放信息，优先从持久化记录中获取
      cachedZoom = BasicToolOperation.Cache.get(this._zoomCacheKey) as number;
    } else {
      BasicToolOperation.Cache.set(this._zoomCacheKey, 1);
    }

    const finalZoom = cachedZoom || zoom;
    /**
     * 修正https://project.feishu.cn/bigdata_03/issue/detail/3756207?parentUrl=%2Fbigdata_03%2FissueView%2FXARIG5p4g
     * 因zoom可被缓存，在切换工具或切换图片列表时需要由缓存后的zoom重新计算imgInfo
     **/
    this.imgInfo = {
      width: this.imgNode.width * finalZoom,
      height: this.imgNode.height * finalZoom,
    };
    this.setZoom(finalZoom);

    this.innerZoom = finalZoom;
    this.renderReady = true;
    this.render();
    this.renderBasicCanvas();

    this.emit('dependRender');
    this.emit('renderZoom', finalZoom);
  };

  /**
   * 用于依赖情况下的图片初始化
   */
  public async initPosition() {
    if (this.basicResult && this.imgInfo) {
      // 目的： 初始化有依赖情况下的多框展示
      const { basicResult, size, imgNode, _imgAttribute, imgInfo, dependToolName } = this;
      if (basicResult && imgNode && dependToolName) {
        let newBoundry = basicResult;

        switch (dependToolName) {
          case EToolName.Polygon:
          case EToolName.Line: {
            // 依赖检测
            if (basicResult.pointList) {
              // 多边形检测
              const basicZone = MathUtils.calcViewportBoundaries(basicResult.pointList);
              newBoundry = {
                x: basicZone.left,
                y: basicZone.top,
                width: basicZone.right - basicZone.left,
                height: basicZone.bottom - basicZone.top,
              };
            }
            break;
          }

          default: {
            //
          }
        }

        const pos = ImgPosUtils.getBasicRecPos(
          imgNode,
          newBoundry,
          size,
          undefined,
          _imgAttribute?.zoomRatio,
          _imgAttribute?.isOriginalSize,
        );
        if (pos) {
          this.setCurrentPos(pos.currentPos);
          this.currentPosStorage = this.currentPos;
          this.imgInfo = {
            ...imgInfo,
            width: (imgInfo.width / this.innerZoom) * pos.innerZoom,
            height: (imgInfo.height / this.innerZoom) * pos.innerZoom,
          };
          this.innerZoom = pos.innerZoom;
          // 需要加载下更改当前的 imgInfo
          this.setZoom(pos.innerZoom);
          this.render();
          this.renderBasicCanvas();
        }
      }
    } else {
      await this.initImgPos();
    }
  }

  public getCurrentPos = (coord: any) => {
    const { _firstClickCoordinate, currentPosStorage } = this;
    try {
      let currentPos;
      if (_firstClickCoordinate && currentPosStorage) {
        currentPos = {
          y: currentPosStorage.y + coord.y - _firstClickCoordinate.y,
          x: currentPosStorage.x + coord.x - _firstClickCoordinate.x,
        };
      } else {
        currentPos = {
          x: 0,
          y: 0,
        };
      }
      return currentPos;
    } catch (e) {
      console.error(e);
      return {
        x: 0,
        y: 0,
      };
    }
  };

  /** 撤销 */
  public undo() {
    this.history.undo();
  }

  /** 重做 */
  public redo() {
    this.history.redo();
  }

  public clearCanvas() {
    this.ctx?.clearRect(0, 0, this.size.width, this.size.height);
  }

  public clearBasicCanvas() {
    this.basicCtx?.clearRect(0, 0, this.size.width, this.size.height);
  }

  /** 事件绑定 */
  public eventBinding() {
    this.dblClickListener.addEvent(() => {}, this.onLeftDblClick, this.onRightDblClick);
    this.container.addEventListener('mousedown', this.onMouseDown);
    this.container.addEventListener('mousemove', this.onMouseMove);
    this.container.addEventListener('mouseup', this.onMouseUp);
    this.container.addEventListener('mouseleave', this.onMouseLeave);
    this.container.addEventListener('click', this.onClick);
    this.container.addEventListener('wheel', this.onWheel);
    document.addEventListener('keydown', this.onKeyDown);
    document.addEventListener('keyup', this.onKeyUp);
    if (typeof window !== 'undefined') {
      window.parent.document.addEventListener('contextmenu', this.onContextmenu, false);
    }
  }

  public eventUnbinding() {
    this.container.removeEventListener('mousedown', this.onMouseDown);
    this.container.removeEventListener('mousemove', this.onMouseMove);
    this.container.removeEventListener('mouseup', this.onMouseUp);
    this.container.removeEventListener('mouseleave', this.onMouseLeave);
    this.container.removeEventListener('wheel', this.onWheel);
    this.container.removeEventListener('click', this.onClick);
    document.removeEventListener('keydown', this.onKeyDown);
    document.removeEventListener('keyup', this.onKeyUp);
    if (typeof window !== 'undefined') {
      window.parent.document.removeEventListener('contextmenu', this.onContextmenu, false);
    }
    this.dblClickListener.removeEvent();
  }

  public clearImgDrag() {
    this.isDrag = false;
    this.isDragStart = false;
    this.isSpaceClick = false;
    this.startTime = 0;
    this.container.style.cursor = this.defaultCursor;
    this.forbidCursorLine = false;
  }

  public onMouseDown(e: MouseEvent): void | boolean {
    // e.stopPropagation();
    if (!this.canvas || this.isImgError) {
      return true;
    }

    // if (window.getSelection) {
    //   // 获取选中
    //   const selection = window.getSelection();
    //   // 清除选中
    //   selection.removeAllRanges();
    // } else if (document.selection && document.selection.empty) {
    //   // 兼容 IE8 以下，但 IE9+ 以上同样可用
    //   document.selection.empty();
    // }

    const coord = this.getCoordinate(e);

    if ((this.isSpaceKey && e.button === 0) || e.button === 2) {
      e.stopPropagation();
      this._firstClickCoordinate = coord;
      this.currentPosStorage = this.currentPos;
      this.isSpaceClick = true;
      this.isDragStart = true;
      this.startTime = new Date().getTime();
    }
  }

  public onMouseMove(e: MouseEvent): boolean | void {
    if (!this.canvas || this.isImgError) {
      return true;
    }
    const coord = this.getCoordinate(e);

    // 是否展示十字光标
    if (this.isShowCursor) {
      this.coord = coord;
    }

    try {
      if (!coord || !isNumber(coord?.x) || !isNumber(coord?.y)) {
        throw new Error('coord error');
      }

      this.coord = coord;
      if ((this.isSpaceClick || this.isDragStart) && this._firstClickCoordinate) {
        const currentPos = this.getCurrentPos(coord);
        this.setCurrentPos(currentPos);
        this.isDrag = true;
        this.container.style.cursor = 'grabbing';
        this.forbidCursorLine = true;
        this.renderBasicCanvas();

        // 依赖渲染触发
        this.emit('dependRender');

        // 拖拽信息触发
        this.emit('dragMove', { currentPos, zoom: this.zoom });
      }

      this.render();
    } catch (error) {
      console.error(error);
    }
  }

  public onMouseUp(e: MouseEvent): boolean | void {
    if (!this.canvas || this.isImgError) {
      return true;
    }
    this.container.style.cursor = this.defaultCursor;
    this.forbidCursorLine = false;

    this.isDrag = false;
    this.isDragStart = false;
    this.isSpaceClick = false;

    if (this.startTime !== 0 && this._firstClickCoordinate) {
      const time = new Date().getTime();
      const currentCoord = this.getCoordinate(e);
      // 拖拽时，更新持久化图片位置信息
      const newCoordinate = this.getCurrentPos(currentCoord);

      if (this._isValidCoordinate(newCoordinate)) {
        BasicToolOperation.Cache.set(this._coordinateCacheKey, newCoordinate);
      }
      /**
       * 图片拖拽判断
       * 1. 拖拽时间超过 1 秒则为拖拽
       * 2. 开启了 space 键为拖拽
       * 3. 鼠标移动 10 像素
       */
      if (
        time - this.startTime > 1000 ||
        this.isSpaceKey === true ||
        LineToolUtils.calcTwoPointDistance(currentCoord, this._firstClickCoordinate) > 10
      ) {
        e.stopPropagation();
        this.startTime = 0;
        this.render();
        return true;
      }
    }

    this.startTime = 0;
    this.render();
  }

  // 后续需抽象成 abstract
  public onMouseLeave() {
    //  鼠标脱离了屏幕
    // 清除拖拽状态
    this.clearImgDrag();
  }

  // eslint-disable-next-line no-unused-vars
  public onClick(_e: MouseEvent) {}

  // eslint-disable-next-line no-unused-vars
  public onLeftDblClick(_e: MouseEvent) {
    // 左键双击
  }

  // eslint-disable-next-line no-unused-vars
  public onRightDblClick(_e: MouseEvent) {
    // 右键双击
    this.clearImgDrag();
  }

  public onKeyDown(e: KeyboardEvent): boolean | void {
    /** 取消window系统下默认的失焦事件 */
    if (e.keyCode === EKeyCode.Alt) {
      e.preventDefault();
    }

    // empty
    switch (e.keyCode) {
      case EKeyCode.Space:
        this.isSpaceKey = true;
        break;

      // case EKeyCode.Z:
      //   if (e.ctrlKey) {
      //     debugger;
      //     if (e.shiftKey) {
      //       this.redo();
      //     } else {
      //       this.undo();
      //     }

      //     return false;
      //   }
      //   break;

      default: {
        break;
      }
      // case EKeyCode.F11:
      //   if (!document.fullscreenElement) {
      //     document.documentElement.requestFullscreen();
      //   } else {
      //     if (document.exitFullscreen) {
      //       document.exitFullscreen();
      //     }
      //   }
      //   e.preventDefault();

      //   break;
    }
    return true;
  }

  public onKeyUp(e: KeyboardEvent): boolean | void {
    // empty
    switch (e.keyCode) {
      case EKeyCode.Space:
        this.isSpaceKey = false;
        break;

      default: {
        break;
      }
    }
  }

  // 按鼠标位置放大缩小
  public onWheel(e: any, isRender = true): boolean | void {
    if (!this.imgNode || !this.coord) {
      return;
    }

    // 禁止外层滚轮操作
    e.preventDefault();
    e.stopPropagation();

    const coord = this.getCoordinate(e);

    const delta = e.deltaY || e.wheelDelta;

    let operator: 0 | -1 | 1 = 0;

    if (delta > 0 && this.zoom > zoomInfo.min) {
      // 减小
      operator = -1;
    }
    if (delta < 0 && this.zoom < zoomInfo.max) {
      // 放大
      operator = 1;
    }

    this.wheelChangePos(coord, operator);
    this.emit('dependRender');
    if (isRender) {
      this.render();
    }
    this.renderBasicCanvas();
  }

  public wheelChangePos = (coord: ICoordinate, operator: 1 | -1 | 0, newZoom?: number) => {
    // 更改放大后图片的位置以及倍数, operator: 1 放大， -1 缩小， 0 放大
    const { currentPos, imgNode } = this;
    if (!imgNode) {
      console.error('unable to load image');
      return;
    }
    if (this.zoom === this.basicZoom && operator === -1) {
      return;
    }

    const pos = ZoomUtils.wheelChangePos(imgNode, coord, operator, currentPos, {
      zoom: newZoom || this.zoom,
      innerZoom: this.innerZoom,
      basicZoom: this.basicZoom,
      zoomMax: zoomInfo.max,
      rotate: this.rotate,
    });

    if (!pos) {
      return;
    }

    const { currentPos: newCurrentPos, ratio, zoom, imgInfo } = pos;

    // 缩放时，更新持久化图片位置信息
    if (this._isValidCoordinate(newCurrentPos)) {
      BasicToolOperation.Cache.set(this._coordinateCacheKey, newCurrentPos);
    }
    // 缩放时，更新持久化图片缩放信息
    if (validNumber(zoom)) {
      BasicToolOperation.Cache.set(this._zoomCacheKey, zoom);
    }

    this.innerZoom = zoom;
    this.setZoom(zoom);
    this.setCurrentPos(newCurrentPos);
    this.currentPosStorage = newCurrentPos;
    this.imgInfo = imgInfo;
    zoomInfo.ratio = ratio;
    this.emit('renderZoom', zoom, currentPos);
  };

  /**
   * 通过ZOOM_LEVEL, 计算出下一个缩放的值。
   * @param isZoomIn 是否为放大
   */
  public zoomChanged = (isZoomIn: boolean, growthMode = EGrowthMode.Linear) => {
    const newZoom = ZoomUtils.zoomChanged(this.zoom, isZoomIn, growthMode);
    this.wheelChangePos(this.getGetCenterCoordinate(), newZoom > this.zoom ? 1 : -1, newZoom);
    this.render();
    this.renderBasicCanvas();
  };

  public renderCursorLine(lineColor = this.style.lineColor[0] ?? '') {
    if (!this.ctx || this.forbidCursorLine) {
      return;
    }

    const { x, y } = this.coord;
    DrawUtils.drawLine(this.canvas, { x: 0, y }, { x: 10000, y }, { color: lineColor });
    DrawUtils.drawLine(this.canvas, { x, y: 0 }, { x, y: 10000 }, { color: lineColor });
    DrawUtils.drawCircleWithFill(this.canvas, { x, y }, 1, { color: 'white' });
  }

  public drawImg = () => {
    if (!this.imgNode) return;

    DrawUtils.drawImg(this.basicCanvas, this.imgNode, {
      zoom: this.zoom,
      currentPos: this.currentPos,
      rotate: this.rotate,
      imgAttribute: this._imgAttribute,
    });
  };

  /**
   * 更改当前 canvas 整体的大小，需要重新初始化
   * @param size
   */
  public setSize(size: ISize) {
    this.size = size;
    if (this.container.contains(this.canvas)) {
      this.destroyCanvas();
      this.initCanvas(size);
      this.eventUnbinding();
      this.init();

      if (this.basicImgInfo?.valid === false) {
        this.renderInvalidPage();
      }
    }
  }

  public setImgAttribute(imgAttribute: IImageAttribute) {
    const oldImgAttribute = this._imgAttribute;
    this._imgAttribute = imgAttribute;
    if (oldImgAttribute?.zoomRatio !== imgAttribute.zoomRatio || imgAttribute.isOriginalSize) {
      this.initImgPos({ useCacheData: false });
      return;
    }
    this.renderBasicCanvas();
    this.render();
  }

  public clearResult(sendMessage?: boolean | string) {
    // 清除数据
    if (sendMessage) {
      // send someting
    }
  }

  private _isValidCoordinate(coordinate: ICoordinate) {
    if (!coordinate) {
      return false;
    }

    return validNumber(coordinate.x) && validNumber(coordinate.y);
  }

  public setValid(valid: boolean) {
    this.basicImgInfo.valid = valid;
    if (valid === false) {
      this.renderInvalidPage();
      this.clearResult(false);
    } else {
      this.clearInvalidPage();
    }
  }

  public setRotate(rotate: number) {
    this.basicImgInfo.rotate = rotate;
  }

  // 考虑删除 todo
  public setBasicResult(basicResult: any) {
    this.basicResult = basicResult;
    this.coordUtils.setBasicResult(basicResult);
    this.initPosition();
    this.emit('dependRender');
  }

  public setDependName(dependToolName: EToolName, dependToolConfig?: IRectConfig | IPolygonConfig) {
    this.dependToolName = dependToolName;
    this.coordUtils.setDependInfo(dependToolName, dependToolConfig);
  }

  public setAttributeLockList(attributeLockList: string[]) {
    this.attributeLockList = attributeLockList;
    this.render();
  }

  public setConfig(config: ToolConfig) {
    this.config = CommonToolUtils.jsonParser(config);
  }

  public setDataInjectionAtCreation(dataInjectionAtCreation: TDataInjectionAtCreateion) {
    this.dataInjectionAtCreation = dataInjectionAtCreation;
  }

  public setRenderEnhance(renderEnhance: IRenderEnhance) {
    this.renderEnhance = renderEnhance;
  }

  /**
   * 进行图片旋转操作
   * @returns
   */
  public updateRotate() {
    // 依赖情况下禁止旋转
    if (this.dependToolName) {
      this.emit('messageInfo', locale.getMessagesByLocale(EMessage.NoRotateInDependence, this.lang));
      return false;
    }

    // 有数据情况下禁止旋转
    if (this.dataList.length > 0) {
      this.emit('messageInfo', locale.getMessagesByLocale(EMessage.NoRotateNotice, this.lang));
      return false;
    }

    // 更改当前图片的旋转方式
    const rotate = MathUtils.getRotate(this.basicImgInfo.rotate);
    this.basicImgInfo.rotate = rotate;
    this.initImgPos({ useCacheData: false });

    // 触发外层 result 的更改
    this.emit('updateResult');
  }

  /** 获取当前属性颜色 */
  public getColor(attribute = '', config = this.config) {
    if (config?.attributeConfigurable === true && this.style.attributeColor) {
      const attributeIndex = AttributeUtils.getAttributeIndex(attribute, this.allAttributes ?? []) + 1;
      return this.style.attributeColor[attributeIndex];
    }
    const { color, toolColor } = this.style;
    if (toolColor) {
      return toolColor[color];
    }
    return styleDefaultConfig.toolColor['1'];
  }

  public getLineColor(attribute = '') {
    if (this.config?.attributeConfigurable === true) {
      const attributeIndex = AttributeUtils.getAttributeIndex(attribute, this.allAttributes ?? []) + 1;
      return this.style.attributeLineColor ? this.style.attributeLineColor[attributeIndex] : '';
    }
    const { color, lineColor } = this.style;
    if (color && lineColor) {
      return lineColor[color];
    }
    return '';
  }

  /**
   * 判定点是否在边界外
   * @param coordinate
   * @param currentPosition
   * @returns boolean
   */
  public isPointOutOfBoundary(coordinate: ICoordinate, currentPosition: ICoordinate) {
    const { zoom, basicResult, imgInfo } = this;

    if (basicResult && zoom) {
      // brX: basicResult.x
      const { x: brX, y: brY, width: brW, height: brH } = basicResult;
      const { x, y } = coordinate;
      const { x: cX, y: cY } = currentPosition;

      return x - cX > (brX + brW) * zoom || x - cX < brX * zoom || y - cY > (brY + brH) * zoom || y - cY < brY * zoom;
    } else {
      const { x, y } = coordinate;
      const { x: cX, y: cY } = currentPosition;
      const { width, height } = imgInfo!;

      return x - cX > width || x - cX < 0 || y - cY > height || y - cY < 0;
    }
  }

  public clearInvalidPage() {
    if (this._invalidDOM && this.container && this.container.contains(this._invalidDOM)) {
      this.container.removeChild(this._invalidDOM);
      this._invalidDOM = undefined;
    }
  }

  public renderInvalidPage() {
    if (!this.container || this._invalidDOM) {
      return;
    }

    this._invalidDOM = RenderDomUtils.renderInvalidPage(this.container, this.size, this.lang);
  }

  public renderOtherAnnotation() {
    const thickness = this.style?.width ?? 2;
    // if (this.forbidBasicResultRender) {
    //   return;
    // }
    if (this.prevResultList && this.prevResultList?.length > 0) {
      for (let i = 0; i < this.prevResultList.length; i++) {
        const currentReulst = this.prevResultList[i];
        switch (currentReulst.toolName) {
          case EToolName.Rect: {
            if (currentReulst.result && currentReulst.result.length > 0) {
              currentReulst.result.forEach((item) => {
                if (item.isVisible) {
                  const toolColor = this.getColor(item.attribute);
                  const color = item.valid ? toolColor?.valid.stroke : toolColor?.invalid.stroke;
                  const transformRect = AxisUtils.changeRectByZoom(item, this.zoom, this.currentPos);
                  const rectSize = `${Math.round(item.width)} * ${Math.round(item.height)}`;
                  const textSizeWidth = rectSize.length * 7;
                  DrawUtils.drawRect(
                    this.canvas,
                    // @ts-ignore
                    transformRect,
                    {
                      isShowOrder: this.isShowOrder,
                      order: item.order,
                      color,
                      thickness,
                    },
                  );
                  if (this.isShowAttributeText) {
                    const marginTop = 0;
                    const textWidth = Math.max(20, transformRect.width - textSizeWidth);
                    DrawUtils.drawText(
                      this.canvas,
                      { x: transformRect.x, y: transformRect.y + transformRect.height + 20 + marginTop },
                      item.textAttribute,
                      {
                        color: color,
                        // font: 'italic normal 900 14px Arial',
                        textMaxWidth: textWidth,
                        // ...DEFAULT_TEXT_SHADOW,
                      },
                    );
                  }
                }
              });
            }
            break;
          }
          case EToolName.Polygon: {
            currentReulst.result.forEach((item) => {
              if (item.isVisible) {
                const toolColor = this.getColor(item.attribute);
                const transformPointList = AxisUtils.changePointListByZoom(
                  item.pointList || [],
                  this.zoom,
                  this.currentPos,
                );
                DrawUtils.drawPolygonWithFillAndLine(
                  this.canvas,
                  AxisUtils.changePointListByZoom(item.pointList, this.zoom, this.currentPos),
                  {
                    fillColor: item.valid ? toolColor?.valid.fill : toolColor?.invalid.fill,
                    strokeColor: item.valid ? toolColor?.valid.stroke : toolColor?.invalid.stroke,
                    isClose: true,
                    thickness,
                  },
                );
                let showText = item.attribute;
                if (this.isShowOrder) {
                  showText = `${item.order} ${showText}`;
                }

                DrawUtils.drawText(this.canvas, transformPointList[0], showText, {
                  color: item.valid ? toolColor?.valid.stroke : toolColor?.invalid.stroke,
                  ...DEFAULT_TEXT_OFFSET,
                });
                if (this.isShowAttributeText) {
                  const endPoint = transformPointList[transformPointList.length - 1];
                  if (endPoint && endPoint.x) {
                    DrawUtils.drawText(
                      this.canvas,
                      { x: endPoint.x + TEXT_ATTRIBUTE_OFFSET.x, y: endPoint.y + TEXT_ATTRIBUTE_OFFSET.y },
                      item.textAttribute,
                      {
                        color: item.valid ? toolColor?.valid.stroke : toolColor?.invalid.stroke,
                        ...DEFAULT_TEXT_OFFSET,
                      },
                    );
                  }
                }
              }
            });
            break;
          }
          case EToolName.Line: {
            // @ts-ignore
            currentReulst.result.forEach((item) => {
              if (item.isVisible) {
                const toolColor = this.getColor(item.attribute);
                // const toolColor = item && this.getLineColorByAttribute(item);
                const transformPointList = AxisUtils.changePointListByZoom(
                  item.pointList || [],
                  this.zoom,
                  this.currentPos,
                );
                DrawUtils.drawLineWithPointList(
                  this.canvas,
                  // @ts-ignore
                  AxisUtils.changePointListByZoom(item.pointList, this.zoom, this.currentPos),
                  {
                    color: item.valid ? toolColor?.valid.stroke : toolColor?.invalid.stroke,
                    thickness,
                  },
                );
                let showText = item.attribute;
                if (this.isShowOrder) {
                  showText = `${item.order} ${showText}`;
                }
                DrawUtils.drawText(this.canvas, transformPointList[0], showText, {
                  color: item.valid ? toolColor?.valid.stroke : toolColor?.invalid.stroke,
                  ...DEFAULT_TEXT_OFFSET,
                });
                if (this.isShowAttributeText) {
                  const ctx = this.canvas.getContext('2d') as CanvasRenderingContext2D;
                  ctx?.save();
                  // this.ctx.font = 'italic bold 14px SourceHanSansCN-Regular';
                  ctx.font = DEFAULT_FONT;
                  ctx.fillStyle = item.valid ? toolColor?.valid.stroke : toolColor?.invalid.stroke;
                  ctx.strokeStyle = item.valid ? toolColor?.valid.stroke : toolColor?.invalid.stroke;
                  DrawUtils.wrapText(
                    this.canvas,
                    item.textAttribute,
                    transformPointList[1].x - LINE_ORDER_OFFSET.x,
                    transformPointList[1].y - LINE_ORDER_OFFSET.y,
                    200,
                  );
                }
              }
            });
            break;
          }
          case EToolName.Point: {
            // @ts-ignore
            if (currentReulst.result && currentReulst.result.length > 0) {
              currentReulst.result.forEach((item) => {
                if (item.isVisible) {
                  const { width = 2 } = this.style;
                  const transformPoint = AxisUtils.changePointByZoom(item, this.zoom, this.currentPos);
                  const points = AxisUtils.changeRectByZoom(item, this.zoom, this.currentPos);
                  const toolColor = this.getColor(item.attribute);
                  DrawUtils.drawCircle(this.canvas, points, width, {
                    startAngleDeg: 0,
                    endAngleDeg: 360,
                    thickness: 1,
                    color: item.valid ? toolColor?.valid.stroke : toolColor?.invalid.stroke,
                    fill: 'transparent',
                  });
                  let showText = item.attribute;
                  if (this.isShowOrder) {
                    showText = `${item.order}  ${showText}`;
                  }

                  DrawUtils.drawText(
                    this.canvas,
                    { x: transformPoint.x + width / 2 + 4, y: transformPoint.y - width - 4 },
                    showText,
                    {
                      textAlign: 'center',
                      color: item.valid ? toolColor?.valid.stroke : toolColor?.invalid.stroke,
                    },
                  );

                  if (this.isShowAttributeText) {
                    DrawUtils.drawText(
                      this.canvas,
                      { x: transformPoint.x + width, y: transformPoint.y + width + 24 },
                      item.textAttribute,
                      {
                        color: item.valid ? toolColor?.valid.stroke : toolColor?.invalid.stroke,
                        ...DEFAULT_TEXT_OFFSET,
                      },
                    );
                  }
                }
              });
            }
            break;
          }
          case EToolName.Tag: {
            if (currentReulst.result && currentReulst.result.length > 0) {
              if (!(currentReulst.result?.length > 0)) {
                return;
              }
              const dom = document.createElement('div');
              const tagInfoList = TagUtils.getTagNameList(
                currentReulst?.result[0].result ?? {},
                this.config.tagConfigList,
              );
              dom.innerHTML =
                tagInfoList.reduce((acc: string, cur: { keyName: string; value: string[] }) => {
                  return `${acc}${cur.keyName}: ${cur.value.join(` 、 `)}\n`;
                }, '') ?? '';
              dom.setAttribute('id', 'tagToolTag');
              dom.setAttribute(
                'style',
                `
                  position: absolute;
                  top: 0;
                  right: 0;
                  z-index: 5;
                  padding: 0 20px;
                  font-size: 15px;
                  color: white;
                  text-align: right;
                  line-height: 32px;
                  white-space: pre;
                  background: rgba(102, 111, 255, 1);
                  opacity: 0.6;
                  clear: both;
                `,
              );
              const preTagDom = document.getElementById('tagToolTag');
              if (!this.canvas?.parentNode?.contains(preTagDom)) {
                this.canvas?.parentNode?.appendChild(dom);
              }
            }
            break;
          }
          default: {
            // empty
          }
        }
      }
    }
  }

  public renderBasicCanvas() {
    if (!this.basicCanvas) {
      return;
    }
    this.clearBasicCanvas();
    this.drawImg();

    //  无多步骤，无需依赖，因此注释
    // if (this.basicResult && this.dependToolName) {
    //   switch (this.dependToolName) {
    //     case EToolName.Rect: {
    //       DrawUtils.drawRect(
    //         this.basicCanvas,
    //         AxisUtils.changeRectByZoom(this.basicResult, this.zoom, this.currentPos),
    //         {
    //           color: 'rgba(204,204,204,1.00)',
    //           thickness,
    //         },
    //       );
    //       break;
    //     }

    //     case EToolName.Polygon: {
    //       DrawUtils.drawPolygonWithFillAndLine(
    //         this.basicCanvas,
    //         AxisUtils.changePointListByZoom(this.basicResult.pointList, this.zoom, this.currentPos),
    //         {
    //           fillColor: 'transparent',
    //           strokeColor: 'rgba(204,204,204,1.00)',
    //           isClose: true,
    //           thickness,
    //         },
    //       );

    //       break;
    //     }

    //     case EToolName.Line: {
    //       DrawUtils.drawLineWithPointList(
    //         this.basicCanvas,
    //         AxisUtils.changePointListByZoom(this.basicResult.pointList, this.zoom, this.currentPos),
    //         {
    //           color: 'rgba(204,204,204,1.00)',
    //           thickness,
    //         },
    //       );

    //       break;
    //     }

    //     default: {
    //       //
    //     }
    //   }
    // }
  }

  public render() {
    // const haPre = localStorage.getItem('haPrevList');
    if (!this.canvas || !this.ctx || !this.imgNode || !this.renderReady) {
      return;
    }
    this.clearCanvas();
    this.renderOtherAnnotation();
  }

  // 触发外界 style 的样式
  public changeStyle(newAttribute = this.defaultAttribute) {
    this.emit('changeStyle', { attribute: newAttribute });
  }
}

export { IBasicToolOperationProps, BasicToolOperation };<|MERGE_RESOLUTION|>--- conflicted
+++ resolved
@@ -2,16 +2,11 @@
 
 import { styleDefaultConfig } from '@/constant/defaultConfig';
 import { DEFAULT_FONT, EToolName } from '@/constant/tool';
-<<<<<<< HEAD
+
 import type { Attribute, PrevResult, ToolConfig } from '@/interface/conbineTool';
 import type { IImageAttribute } from '@/types/imgAttributeStore';
 import type { IRenderEnhance, TDataInjectionAtCreateion } from '@/types/tool/annotation';
-=======
-import LineToolUtils, { LINE_ORDER_OFFSET } from '@/utils/tool/LineToolUtils';
-import type { IPolygonConfig, IPolygonData } from '@/types/tool/polygon';
-import TagUtils from '@/utils/tool/TagUtils';
-import type { Attribute, PrevResult, ToolConfig } from '@/interface/combineTool';
->>>>>>> 663bee72
+
 import type { ICoordinate, ISize } from '@/types/tool/common';
 import type { ILinePoint } from '@/types/tool/lineTool';
 import type { IPolygonConfig, IPolygonData } from '@/types/tool/polygon';
