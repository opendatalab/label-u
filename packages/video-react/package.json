--- conflicted
+++ resolved
@@ -1,10 +1,6 @@
 {
   "name": "@labelu/video-react",
-<<<<<<< HEAD
-  "version": "1.3.6-alpha.2",
-=======
   "version": "1.3.6-alpha.3",
->>>>>>> 060b6e02
   "description": "labelu video annotation component for react",
   "main": "./dist/index.mjs",
   "module": "./dist/index.mjs",
@@ -42,11 +38,7 @@
     "vite-tsconfig-paths": "^3.5.0"
   },
   "dependencies": {
-<<<<<<< HEAD
-    "@labelu/components-react": "1.7.0-alpha.2",
-=======
     "@labelu/components-react": "1.7.0-alpha.3",
->>>>>>> 060b6e02
     "polished": "^4.2.2",
     "rc-tooltip": "^6.0.1",
     "react-hotkeys-hook": "^4.4.1",
