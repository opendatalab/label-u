--- conflicted
+++ resolved
@@ -110,13 +110,6 @@
       let order: number[] = [];
       for (const item of toolList) {
         if (item.toolName !== 'tagTool') {
-<<<<<<< HEAD
-          if(imgResult[item.toolName]&&imgResult[item.toolName]?.result&&imgResult[item.toolName]?.result?.length>0){
-
-            for(let i=0;i<imgResult[item.toolName].result.length;i++){
-              if(order.indexOf(imgResult[item.toolName].result[i].order)<0){
-                order.push(imgResult[item.toolName].result[i].order)
-=======
           if (
             imgResult[item.toolName] &&
             imgResult[item.toolName]?.result &&
@@ -125,7 +118,6 @@
             for (let i = 0; i < imgResult[item.toolName].result.length; i++) {
               if (order.indexOf(imgResult[item.toolName].result[i].order) < 0) {
                 order.push(imgResult[item.toolName].result[i].order);
->>>>>>> 67b81bd5
               }
             }
             count += order.length;
@@ -154,11 +146,7 @@
   }
 
   return (
-<<<<<<< HEAD
-    <div className={`${sidebarCls}`} style={{height:(boxHeight as number - 64)}}>
-=======
     <div className={`${sidebarCls}`} style={{ height: (boxHeight as number) - 111 }}>
->>>>>>> 67b81bd5
       <Tabs
         defaultActiveKey="1"
         onChange={(e) => {
