{
  "name": "@label-u/components",
<<<<<<< HEAD
  "version": "1.0.0-alpha.11",
=======
  "version": "1.0.0-alpha.13",
>>>>>>> 6f2668ae
  "description": "Provide a complete library of annotation components",
  "main": "./dist/index.js",
  "types": "./dist/types/index.d.ts",
  "files": [
    "dist"
  ],
  "scripts": {
    "prepare": "ts-patch install -s",
    "dev": "npm run build && cross-env NODE_ENV=developemnt rollup -m -c rollup.config.js -w",
    "start": "npm run dev",
    "dev:style": "dart-sass --watch src/index.scss dist/index.css ",
    "build:style": "dart-sass src/index.scss dist/index.css && shx cp -R ./src/assets/cssIcon/.  ./dist/assets/cssIcon",
    "build": "rimraf dist && rimraf es && cross-env NODE_ENV=production rollup -c rollup.config.js && npm run build:style && npm run build:types",
    "build:types": "tsc -d --emitDeclarationOnly",
    "commit": "git-cz",
    "lint": "eslint 'src/**/*.{ts,tsx,js,jsx}' && npm run build:type",
    "lint:fix": "eslint 'src/**/*.{ts,tsx,js,jsx}' --fix",
    "commitmsg": "commitlint -e $GIT_PARAMS"
  },
  "author": "wuhui,luoluo",
  "contributors": [
    "lijingchi",
    "tanjunbao",
    "chenlu",
    "lihuaqi",
    "luoluo"
  ],
  "keywords": [
    "annotation",
    "canvas",
    "react"
  ],
  "license": "Apache-2.0",
  "homepage": "https://github.com/opendatalab/labelU-Kit/tree/main/packages/components",
  "bugs": {
    "url": "https://github.com/opendatalab/labelU-Kit/issues",
    "email": "751569801@qq.com"
  },
  "dependencies": {
    "@ant-design/icons": "^4.7.0",
<<<<<<< HEAD
    "@label-u/annotation": "1.0.0-alpha.9",
=======
    "@label-u/annotation": "1.0.0-alpha.11",
>>>>>>> 6f2668ae
    "@label-u/utils": "1.0.0-alpha.1",
    "ahooks": "^3.4.0",
    "classnames": "^2.3.0",
    "copyfiles": "^2.4.1",
    "lodash": "^4.17.21",
    "react-i18next": "^11.12.0",
    "react-redux": "^7.2.3",
    "redux": "^4.0.5",
    "redux-actions": "^2.6.5",
    "redux-thunk": "^2.3.0",
    "resize-observer-polyfill": "^1.5.1",
    "rimraf": "^3.0.2",
    "rollup-plugin-dts": "^4.2.2",
    "shx": "^0.3.4"
  },
  "peerDependencies": {
    "@ant-design/icons": "^4.7.0",
    "antd": ">=4.15.0",
    "react": ">=16.9.0"
  },
  "devDependencies": {
    "@rollup/plugin-alias": "^3.1.2",
    "@rollup/plugin-commonjs": "^18.0.0",
    "@rollup/plugin-eslint": "^8.0.1",
    "@rollup/plugin-image": "^2.0.6",
    "@rollup/plugin-node-resolve": "^11.2.1",
    "@types/lodash": "^4.14.168",
    "@types/react": "^16.13.1",
    "@types/react-redux": "^7.1.16",
    "@types/redux": "^3.6.0",
    "antd": "^4.15.0",
    "cross-env": "^7.0.3",
    "dart-sass": "^1.25.0",
    "esbuild": "^0.11.0",
    "react": "^17.0.2",
    "react-draggable": "^4.4.5",
    "rollup": "^2.43.1",
    "rollup-plugin-esbuild": "^3.0.2",
    "rollup-plugin-postcss": "^4.0.2",
    "ts-patch": "^2.1.0",
    "typescript": "^4.2.3",
    "typescript-transform-paths": "^3.4.6"
  },
  "config": {
    "commitizen": {
      "path": "node_modules/cz-conventional-changelog"
    }
  }
}<|MERGE_RESOLUTION|>--- conflicted
+++ resolved
@@ -1,10 +1,6 @@
 {
   "name": "@label-u/components",
-<<<<<<< HEAD
-  "version": "1.0.0-alpha.11",
-=======
   "version": "1.0.0-alpha.13",
->>>>>>> 6f2668ae
   "description": "Provide a complete library of annotation components",
   "main": "./dist/index.js",
   "types": "./dist/types/index.d.ts",
@@ -45,11 +41,7 @@
   },
   "dependencies": {
     "@ant-design/icons": "^4.7.0",
-<<<<<<< HEAD
-    "@label-u/annotation": "1.0.0-alpha.9",
-=======
     "@label-u/annotation": "1.0.0-alpha.11",
->>>>>>> 6f2668ae
     "@label-u/utils": "1.0.0-alpha.1",
     "ahooks": "^3.4.0",
     "classnames": "^2.3.0",
