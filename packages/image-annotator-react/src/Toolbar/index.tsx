--- conflicted
+++ resolved
@@ -3,11 +3,7 @@
 import styled from 'styled-components';
 import { useTranslation } from '@labelu/i18n';
 import type { ToolName } from '@labelu/image';
-<<<<<<< HEAD
 import { useCallback, useMemo } from 'react';
-=======
-import { useCallback } from 'react';
->>>>>>> 02b64dfb
 
 import { ReactComponent as PointIcon } from '@/assets/tools/point.svg';
 import { ReactComponent as LineIcon } from '@/assets/tools/line.svg';
