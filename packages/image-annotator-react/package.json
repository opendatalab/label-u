{
  "name": "@labelu/image-annotator-react",
<<<<<<< HEAD
  "version": "2.3.0-alpha.1",
=======
  "version": "2.3.0-alpha.2",
>>>>>>> 060b6e02
  "description": "image annotator for react",
  "main": "./dist/index.mjs",
  "module": "./dist/index.mjs",
  "types": "./dist/index.d.ts",
  "scripts": {
    "build": "vite build && npm run build:types",
    "build:types": "tsc -d --emitDeclarationOnly",
    "dev": "vite -c vite.config.app.ts"
  },
  "repository": {
    "type": "git",
    "url": "https://github.com/opendatalab/labelU-Kit.git"
  },
  "license": "Apache-2.0",
  "publishConfig": {
    "access": "public"
  },
  "author": {
    "name": "gary-shen",
    "email": "shenguanlin@pjlab.org.cn"
  },
  "keywords": [
    "image annotation",
    "annotation",
    "annotator",
    "react"
  ],
  "dependencies": {
<<<<<<< HEAD
    "@labelu/components-react": "1.7.0-alpha.2",
    "@labelu/image": "1.2.2-alpha.1",
    "@labelu/interface": "1.3.1",
    "@labelu/i18n": "1.0.0-alpha.2",
=======
    "@labelu/components-react": "1.7.0-alpha.3",
    "@labelu/image": "1.2.2-alpha.1",
    "@labelu/interface": "1.3.1",
    "@labelu/i18n": "1.0.0-alpha.3",
>>>>>>> 060b6e02
    "lodash.clonedeep": "^4.5.0",
    "polished": "^4.2.2",
    "react-hotkeys-hook": "^4.4.1",
    "resize-observer-polyfill": "^1.5.1",
    "styled-components": "^5.3.6"
  },
  "devDependencies": {
    "@types/lodash.clonedeep": "^4.5.9",
    "@types/react": "^18.2.20",
    "@types/react-slider": "^1.3.6",
    "@types/styled-components": "^5.1.26",
    "@vitejs/plugin-react": "^3.1.0",
    "react": "^18.2.0",
    "react-dom": "^18.2.0",
    "rollup-plugin-peer-deps-external": "^2.2.4",
    "typescript": "4.8.4",
    "vite": "^4.1.1",
    "vite-plugin-svgr": "^2.4.0",
    "vite-plugin-ts-mono-alias": "^1.1.0",
    "vite-tsconfig-paths": "^3.5.0"
  },
  "peerDependencies": {
    "react": "^18.2.0",
    "react-dom": "^18.2.0"
  }
}<|MERGE_RESOLUTION|>--- conflicted
+++ resolved
@@ -1,10 +1,6 @@
 {
   "name": "@labelu/image-annotator-react",
-<<<<<<< HEAD
-  "version": "2.3.0-alpha.1",
-=======
   "version": "2.3.0-alpha.2",
->>>>>>> 060b6e02
   "description": "image annotator for react",
   "main": "./dist/index.mjs",
   "module": "./dist/index.mjs",
@@ -33,17 +29,10 @@
     "react"
   ],
   "dependencies": {
-<<<<<<< HEAD
-    "@labelu/components-react": "1.7.0-alpha.2",
-    "@labelu/image": "1.2.2-alpha.1",
-    "@labelu/interface": "1.3.1",
-    "@labelu/i18n": "1.0.0-alpha.2",
-=======
     "@labelu/components-react": "1.7.0-alpha.3",
     "@labelu/image": "1.2.2-alpha.1",
     "@labelu/interface": "1.3.1",
     "@labelu/i18n": "1.0.0-alpha.3",
->>>>>>> 060b6e02
     "lodash.clonedeep": "^4.5.0",
     "polished": "^4.2.2",
     "react-hotkeys-hook": "^4.4.1",
