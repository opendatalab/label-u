--- conflicted
+++ resolved
@@ -1,10 +1,6 @@
 {
   "name": "@labelu/image-annotator-react",
-<<<<<<< HEAD
-  "version": "2.1.0",
-=======
   "version": "2.1.1",
->>>>>>> ee42b166
   "description": "image annotator for react",
   "main": "./dist/index.mjs",
   "module": "./dist/index.mjs",
