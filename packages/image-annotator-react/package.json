{
  "name": "@labelu/image-annotator-react",
<<<<<<< HEAD
  "version": "2.1.2-alpha.5",
=======
  "version": "2.1.2",
>>>>>>> 95efa6cf
  "description": "image annotator for react",
  "main": "./dist/index.mjs",
  "module": "./dist/index.mjs",
  "types": "./dist/index.d.ts",
  "scripts": {
    "build": "vite build && npm run build:types",
    "build:types": "tsc -d --emitDeclarationOnly",
    "dev": "vite -c vite.config.app.ts"
  },
  "repository": {
    "type": "git",
    "url": "https://github.com/opendatalab/labelU-Kit.git"
  },
  "license": "Apache-2.0",
  "publishConfig": {
    "access": "public"
  },
  "author": {
    "name": "gary-shen",
    "email": "shenguanlin@pjlab.org.cn"
  },
  "keywords": [
    "image annotation",
    "annotation",
    "annotator",
    "react"
  ],
  "dependencies": {
<<<<<<< HEAD
    "@labelu/components-react": "1.4.3-alpha.1",
    "@labelu/image": "1.1.1-alpha.4",
=======
    "@labelu/components-react": "1.5.0",
    "@labelu/image": "1.1.1",
>>>>>>> 95efa6cf
    "@labelu/interface": "1.3.1",
    "lodash.clonedeep": "^4.5.0",
    "polished": "^4.2.2",
    "react-hotkeys-hook": "^4.4.1",
    "resize-observer-polyfill": "^1.5.1",
    "styled-components": "^5.3.6"
  },
  "devDependencies": {
    "@types/lodash.clonedeep": "^4.5.9",
    "@types/react": "^18.2.20",
    "@types/react-slider": "^1.3.6",
    "@types/styled-components": "^5.1.26",
    "@vitejs/plugin-react": "^3.1.0",
    "react": "^18.2.0",
    "react-dom": "^18.2.0",
    "rollup-plugin-peer-deps-external": "^2.2.4",
    "typescript": "4.8.4",
    "vite": "^4.1.1",
    "vite-plugin-svgr": "^2.4.0",
    "vite-plugin-ts-mono-alias": "^1.1.0",
    "vite-tsconfig-paths": "^3.5.0"
  },
  "peerDependencies": {
    "react": "^18.2.0",
    "react-dom": "^18.2.0"
  }
}<|MERGE_RESOLUTION|>--- conflicted
+++ resolved
@@ -1,10 +1,6 @@
 {
   "name": "@labelu/image-annotator-react",
-<<<<<<< HEAD
-  "version": "2.1.2-alpha.5",
-=======
   "version": "2.1.2",
->>>>>>> 95efa6cf
   "description": "image annotator for react",
   "main": "./dist/index.mjs",
   "module": "./dist/index.mjs",
@@ -33,13 +29,8 @@
     "react"
   ],
   "dependencies": {
-<<<<<<< HEAD
-    "@labelu/components-react": "1.4.3-alpha.1",
-    "@labelu/image": "1.1.1-alpha.4",
-=======
     "@labelu/components-react": "1.5.0",
     "@labelu/image": "1.1.1",
->>>>>>> 95efa6cf
     "@labelu/interface": "1.3.1",
     "lodash.clonedeep": "^4.5.0",
     "polished": "^4.2.2",
