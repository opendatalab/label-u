--- conflicted
+++ resolved
@@ -1,10 +1,6 @@
 {
   "name": "@labelu/audio-annotator-react",
-<<<<<<< HEAD
-  "version": "1.5.0",
-=======
   "version": "1.5.2",
->>>>>>> ee42b166
   "description": "audio annotator for react",
   "main": "./dist/index.mjs",
   "module": "./dist/index.mjs",
