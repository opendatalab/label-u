--- conflicted
+++ resolved
@@ -1,10 +1,6 @@
 {
   "name": "@labelu/audio-annotator-react",
-<<<<<<< HEAD
   "version": "1.7.0-alpha.3",
-=======
-  "version": "1.6.0",
->>>>>>> 02b64dfb
   "description": "audio annotator for react",
   "main": "./dist/index.mjs",
   "module": "./dist/index.mjs",
@@ -32,18 +28,12 @@
     "react"
   ],
   "dependencies": {
-<<<<<<< HEAD
     "@labelu/i18n": "1.0.0-alpha.3",
     "@labelu/audio-react": "1.3.6-alpha.3",
     "@labelu/components-react": "1.7.0-alpha.3",
     "@labelu/interface": "1.3.1",
     "lodash.clonedeep": "^4.5.0",
-=======
-    "lodash.clonedeep": "^4.5.0",
-    "@labelu/components-react": "1.6.0",
-    "@labelu/interface": "1.3.1",
-    "@labelu/audio-react": "1.3.5",
->>>>>>> 02b64dfb
+
     "polished": "^4.2.2",
     "react-hotkeys-hook": "^4.4.1",
     "styled-components": "^5.3.6"
