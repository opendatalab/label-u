{
  "name": "@labelu/audio-annotator-react",
<<<<<<< HEAD
  "version": "1.7.0-alpha.2",
=======
  "version": "1.7.0-alpha.3",
>>>>>>> 060b6e02
  "description": "audio annotator for react",
  "main": "./dist/index.mjs",
  "module": "./dist/index.mjs",
  "types": "./dist/index.d.ts",
  "scripts": {
    "build": "vite build && npm run build:types",
    "build:types": "tsc -d --emitDeclarationOnly",
    "dev": "vite -c vite.config.app.ts"
  },
  "repository": {
    "type": "git",
    "url": "https://github.com/opendatalab/labelU-Kit.git"
  },
  "publishConfig": {
    "access": "public"
  },
  "author": {
    "name": "gary",
    "email": "shenguanlin@pjlab.org.cn"
  },
  "keywords": [
    "audio",
    "annotation",
    "annotator",
    "react"
  ],
  "dependencies": {
<<<<<<< HEAD
    "@labelu/i18n": "1.0.0-alpha.2",
    "@labelu/audio-react": "1.3.6-alpha.2",
    "@labelu/components-react": "1.7.0-alpha.2",
=======
    "@labelu/i18n": "1.0.0-alpha.3",
    "@labelu/audio-react": "1.3.6-alpha.3",
    "@labelu/components-react": "1.7.0-alpha.3",
>>>>>>> 060b6e02
    "@labelu/interface": "1.3.1",
    "lodash.clonedeep": "^4.5.0",
    "polished": "^4.2.2",
    "react-hotkeys-hook": "^4.4.1",
    "styled-components": "^5.3.6"
  },
  "devDependencies": {
    "@types/lodash.clonedeep": "^4.5.9",
    "@types/react": "^18.2.20",
    "@types/styled-components": "^5.1.26",
    "@vitejs/plugin-react": "^3.1.0",
    "react": "^18.2.0",
    "react-dom": "^18.2.0",
    "rollup-plugin-peer-deps-external": "^2.2.4",
    "typescript": "4.8.4",
    "vite": "^4.1.1",
    "vite-plugin-svgr": "^2.4.0",
    "vite-plugin-ts-mono-alias": "^1.1.0",
    "vite-tsconfig-paths": "^3.5.0"
  },
  "peerDependencies": {
    "react": "^18.2.0",
    "react-dom": "^18.2.0"
  },
  "license": "Apache-2.0"
}<|MERGE_RESOLUTION|>--- conflicted
+++ resolved
@@ -1,10 +1,6 @@
 {
   "name": "@labelu/audio-annotator-react",
-<<<<<<< HEAD
-  "version": "1.7.0-alpha.2",
-=======
   "version": "1.7.0-alpha.3",
->>>>>>> 060b6e02
   "description": "audio annotator for react",
   "main": "./dist/index.mjs",
   "module": "./dist/index.mjs",
@@ -32,15 +28,9 @@
     "react"
   ],
   "dependencies": {
-<<<<<<< HEAD
-    "@labelu/i18n": "1.0.0-alpha.2",
-    "@labelu/audio-react": "1.3.6-alpha.2",
-    "@labelu/components-react": "1.7.0-alpha.2",
-=======
     "@labelu/i18n": "1.0.0-alpha.3",
     "@labelu/audio-react": "1.3.6-alpha.3",
     "@labelu/components-react": "1.7.0-alpha.3",
->>>>>>> 060b6e02
     "@labelu/interface": "1.3.1",
     "lodash.clonedeep": "^4.5.0",
     "polished": "^4.2.2",
