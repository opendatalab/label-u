{
  "name": "@labelu/audio-annotator-react",
<<<<<<< HEAD
  "version": "1.7.4",
=======
  "version": "1.8.0-alpha.2",
>>>>>>> 444f8389
  "description": "audio annotator for react",
  "main": "./dist/index.mjs",
  "module": "./dist/index.mjs",
  "types": "./dist/index.d.ts",
  "scripts": {
    "build": "vite build && npm run build:types",
    "build:types": "tsc -d --emitDeclarationOnly",
    "dev": "vite -c vite.config.app.ts"
  },
  "repository": {
    "type": "git",
    "url": "https://github.com/opendatalab/labelU-Kit.git"
  },
  "publishConfig": {
    "access": "public"
  },
  "author": {
    "name": "gary",
    "email": "shenguanlin@pjlab.org.cn"
  },
  "keywords": [
    "audio",
    "annotation",
    "annotator",
    "react"
  ],
  "dependencies": {
<<<<<<< HEAD
    "@labelu/i18n": "1.0.2",
    "@labelu/audio-react": "1.4.4",
    "@labelu/components-react": "1.7.4",
=======
    "@labelu/i18n": "1.0.2-alpha.2",
    "@labelu/audio-react": "1.4.4-alpha.2",
    "@labelu/components-react": "1.7.4-alpha.2",
>>>>>>> 444f8389
    "@labelu/interface": "1.3.1",
    "lodash.clonedeep": "^4.5.0",
    "polished": "^4.2.2",
    "react-hotkeys-hook": "^4.4.1",
    "styled-components": "^5.3.6"
  },
  "devDependencies": {
    "@types/lodash.clonedeep": "^4.5.9",
    "@types/react": "^18.2.20",
    "@types/styled-components": "^5.1.26",
    "@vitejs/plugin-react": "^3.1.0",
    "react": "^18.2.0",
    "react-dom": "^18.2.0",
    "rollup-plugin-peer-deps-external": "^2.2.4",
    "typescript": "4.8.4",
    "vite": "^4.1.1",
    "vite-plugin-svgr": "^2.4.0",
    "vite-plugin-ts-mono-alias": "^1.1.0",
    "vite-tsconfig-paths": "^3.5.0"
  },
  "peerDependencies": {
    "react": "^18.2.0",
    "react-dom": "^18.2.0"
  },
  "license": "Apache-2.0"
}<|MERGE_RESOLUTION|>--- conflicted
+++ resolved
@@ -1,10 +1,6 @@
 {
   "name": "@labelu/audio-annotator-react",
-<<<<<<< HEAD
-  "version": "1.7.4",
-=======
   "version": "1.8.0-alpha.2",
->>>>>>> 444f8389
   "description": "audio annotator for react",
   "main": "./dist/index.mjs",
   "module": "./dist/index.mjs",
@@ -32,15 +28,9 @@
     "react"
   ],
   "dependencies": {
-<<<<<<< HEAD
-    "@labelu/i18n": "1.0.2",
-    "@labelu/audio-react": "1.4.4",
-    "@labelu/components-react": "1.7.4",
-=======
     "@labelu/i18n": "1.0.2-alpha.2",
     "@labelu/audio-react": "1.4.4-alpha.2",
     "@labelu/components-react": "1.7.4-alpha.2",
->>>>>>> 444f8389
     "@labelu/interface": "1.3.1",
     "lodash.clonedeep": "^4.5.0",
     "polished": "^4.2.2",
