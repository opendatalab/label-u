--- conflicted
+++ resolved
@@ -28,16 +28,10 @@
     "react"
   ],
   "dependencies": {
-<<<<<<< HEAD
-    "@labelu/audio-react": "1.2.5-alpha.1",
-    "@labelu/components-react": "1.4.0-alpha.1",
-    "@labelu/interface": "1.3.0",
     "lodash.clonedeep": "^4.5.0",
-=======
     "@labelu/components-react": "1.4.0-alpha.2",
     "@labelu/interface": "1.3.1-alpha.1",
     "@labelu/audio-react": "1.2.5-alpha.2",
->>>>>>> e262c87c
     "polished": "^4.2.2",
     "react-hotkeys-hook": "^4.4.1",
     "styled-components": "^5.3.6"
