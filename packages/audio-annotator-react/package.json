{
  "name": "@labelu/audio-annotator-react",
<<<<<<< HEAD
  "version": "1.5.0-alpha.5",
=======
  "version": "1.5.1",
>>>>>>> 27b78e2e
  "description": "audio annotator for react",
  "main": "./dist/index.mjs",
  "module": "./dist/index.mjs",
  "types": "./dist/index.d.ts",
  "scripts": {
    "build": "vite build && npm run build:types",
    "build:types": "tsc -d --emitDeclarationOnly",
    "dev": "vite -c vite.config.app.ts"
  },
  "repository": {
    "type": "git",
    "url": "https://github.com/opendatalab/labelU-Kit.git"
  },
  "publishConfig": {
    "access": "public"
  },
  "author": {
    "name": "gary",
    "email": "shenguanlin@pjlab.org.cn"
  },
  "keywords": [
    "audio",
    "annotation",
    "annotator",
    "react"
  ],
  "dependencies": {
    "lodash.clonedeep": "^4.5.0",
    "@labelu/components-react": "1.4.2",
    "@labelu/interface": "1.3.1",
    "@labelu/audio-react": "1.3.3",
    "polished": "^4.2.2",
    "react-hotkeys-hook": "^4.4.1",
    "styled-components": "^5.3.6"
  },
  "devDependencies": {
    "@types/lodash.clonedeep": "^4.5.9",
    "@types/react": "^18.2.20",
    "@types/styled-components": "^5.1.26",
    "@vitejs/plugin-react": "^3.1.0",
    "react": "^18.2.0",
    "react-dom": "^18.2.0",
    "rollup-plugin-peer-deps-external": "^2.2.4",
    "typescript": "4.8.4",
    "vite": "^4.1.1",
    "vite-plugin-svgr": "^2.4.0",
    "vite-plugin-ts-mono-alias": "^1.1.0",
    "vite-tsconfig-paths": "^3.5.0"
  },
  "peerDependencies": {
    "react": "^18.2.0",
    "react-dom": "^18.2.0"
  },
  "license": "Apache-2.0"
}<|MERGE_RESOLUTION|>--- conflicted
+++ resolved
@@ -1,10 +1,6 @@
 {
   "name": "@labelu/audio-annotator-react",
-<<<<<<< HEAD
-  "version": "1.5.0-alpha.5",
-=======
   "version": "1.5.1",
->>>>>>> 27b78e2e
   "description": "audio annotator for react",
   "main": "./dist/index.mjs",
   "module": "./dist/index.mjs",
