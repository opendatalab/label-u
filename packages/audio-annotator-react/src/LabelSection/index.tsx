import React, { createRef, useCallback, useLayoutEffect, useRef, useState } from 'react';
import styled from 'styled-components';
import type { DraggableModalRef, ValidationContextType } from '@labelu/components-react';
import { DraggableModel, AttributeForm, EllipsisText, FlexLayout, Kbd, getOS } from '@labelu/components-react';
import { useTranslation } from '@labelu/i18n';
<<<<<<< HEAD

=======
>>>>>>> 7a9ce9b4
import type { Attribute } from '@labelu/interface';

import { ReactComponent as MenuOpenIcon } from '@/assets/icons/menu-open.svg';
import { ReactComponent as MenuCloseIcon } from '@/assets/icons/menu-close.svg';
import { useTool } from '@/context/tool.context';
import { useAnnotationCtx } from '@/context/annotation.context';
import { ReactComponent as MouseRightClick } from '@/Toolbar/mouse-right.svg';

const os = getOS();

const Wrapper = styled.div`
  display: flex;
  justify-content: space-between;
  align-items: center;
  height: 44px;
  background-color: #f8f8f8;
  padding: 0 1rem;
  flex-shrink: 0;
`;

const LABEL_GAP = 8;

const MoreTrigger = styled.div`
  white-space: nowrap;
`;

const TriggerWrapper = styled.div`
  display: flex;
  align-items: center;
  justify-content: center;
  font-size: 1.25rem;
  cursor: pointer;
`;

const MoreAttribute = styled.div<{ visible: boolean }>`
  visibility: ${({ visible }) => (visible ? 'visible' : 'hidden')};
  position: absolute;
  background-color: #fff;
  right: 0;
  display: flex;
  top: 100%;
  z-index: 999;
  padding: 0.5rem;
  box-shadow: 0px 3px 6px 0px rgb(0 0 0 / 21%);
  border-radius: 3px;
  gap: ${LABEL_GAP}px;
`;

const Labels = styled.div`
  position: relative;
  max-width: calc(100vw - 280px);
  display: flex;
  align-items: center;
  gap: ${LABEL_GAP}px;
  height: 100%;
  font-size: 14px;
`;

const LabelWrapper = styled.div<{ color: string; active: boolean }>`
  --attribute-color: ${({ color }) => color};
  position: relative;
  white-space: nowrap;
  flex-shrink: 0;
  padding: 0.25rem 0.5rem;
  cursor: pointer;
  background-color: ${({ active }) => (active ? `var(--attribute-color)` : '#fff')};
  color: ${({ active }) => (active ? '#fff' : '#333')};
  border-radius: 2px;
  max-width: 8em;
  text-overflow: ellipsis;
  overflow: hidden;
  box-sizing: border-box;

  &:hover {
    color: ${({ active }) => (active ? '#fff' : 'var(--attribute-color)')};
  }

  &:before {
    position: absolute;
    content: '';
    display: block;
    width: 3px;
    height: 60%;
    left: 0;
    top: 50%;
    transform: translateY(-50%);
    background-color: ${({ color }) => color};
  }
`;

export interface AttributeModalOpenParams {
  labelValue: string | undefined;
  e?: MouseEvent | React.MouseEvent;
  labelConfig?: Attribute;

  /** 无论是否有标签属性，都打开编辑弹框 */
  openModalAnyway?: boolean;
}

export const dragModalRef = createRef<DraggableModalRef>();

export const openAttributeModal = ({ labelValue, e, labelConfig, openModalAnyway }: AttributeModalOpenParams) => {
  if (!dragModalRef.current || !labelValue || !labelConfig) {
    return;
  }

  // 点击编辑属性时，不管有没有标签属性，都打开编辑框，用来编辑标签
  if (!openModalAnyway && !labelConfig.attributes) {
    return;
  }

  dragModalRef.current.toggleVisibility(true);

  if (e) {
    dragModalRef.current.setPosition({
      x: e.pageX + 10 + 330,
      y: e.pageY + 10,
    });
  } else {
    // 通过快捷键设置属性打开属性编辑框，默认位置为顶部居中
    dragModalRef.current.setPosition({
      x: window.innerWidth / 2 - 330 / 2,
      y: 160,
    });
  }
};

function LabelItem({
  children,
  attribute,
  active,
  onSelect,
}: React.PropsWithChildren<{
  attribute: Attribute;
  active: boolean;
  onSelect: (attribute: Attribute, e: React.MouseEvent) => void;
}>) {
  const handleClick = (e: React.MouseEvent) => {
    onSelect(attribute, e);
  };

  return (
    <EllipsisText maxWidth={112} title={children}>
      <LabelWrapper active={active} color={attribute.color ?? '#000'} onClick={handleClick}>
        {children as string}
      </LabelWrapper>
    </EllipsisText>
  );
}

export function LabelSection() {
  const { selectedLabel, player, onLabelChange, labels, onAttributeChange } = useTool();
  const { selectedAnnotation } = useAnnotationCtx();
  const validationRef = useRef<ValidationContextType | null>(null);
  const labelsWrapperRef = useRef<HTMLDivElement | null>(null);
  const [collapsed, setCollapsed] = useState(false);
  // @ts-ignore
  const { t } = useTranslation();

  const handleSelect = useCallback(
    (attribute: Attribute, e: React.MouseEvent) => {
      onLabelChange(attribute);

      player.pause();

      openAttributeModal({
        labelValue: attribute.value,
        labelConfig: attribute,
        e,
      });
    },
    [onLabelChange, player],
  );

  const handleModalClose = async () => {
    if (!dragModalRef.current || !validationRef.current) {
      return;
    }

    try {
      await validationRef.current.submit();
    } catch (error) {
      return Promise.reject(error);
    }

    // 关闭属性编辑框后继续播放
    player.play();

    dragModalRef.current.toggleVisibility(false);
  };

  const [sliceIndex, setSliceIndex] = React.useState(0);
  const [showMore, setShowMore] = React.useState(false);
  const timerRef = useRef<number | undefined>();

  const handleOnMouseOver = () => {
    clearTimeout(timerRef.current);
    setShowMore(true);
  };
  const handleOnMouseOut = () => {
    clearTimeout(timerRef.current);
    timerRef.current = setTimeout(() => {
      setShowMore(false);
    }, 1000) as unknown as number;
  };

  useLayoutEffect(() => {
    const processAttributes = () => {
      const maxWidth = window.innerWidth - 280;
      if (!labelsWrapperRef.current) {
        return;
      }

      const labelElements = labelsWrapperRef.current.childNodes;

      let totalWidth = 0;
      let index = 0;

      for (let i = 0; i < labelElements.length; i++) {
        const labelElement = labelElements[i] as HTMLElement;
        totalWidth += labelElement.clientWidth + LABEL_GAP;

        if (totalWidth >= maxWidth) {
          index = i - 1;
          break;
        }
      }

      setSliceIndex(index);
    };

    processAttributes();

    window.addEventListener('resize', processAttributes);

    return () => {
      window.removeEventListener('resize', processAttributes);
    };
  }, [labels]);

  const finalAttributes = sliceIndex > 0 ? labels.slice(0, sliceIndex) : labels;
  const extraAttributes = sliceIndex > 0 ? labels.slice(sliceIndex) : [];

  return (
    <Wrapper>
      <Labels ref={labelsWrapperRef}>
        {finalAttributes.map((attribute) => {
          return (
            <LabelItem
              attribute={attribute}
              key={attribute.value}
              onSelect={handleSelect}
              active={selectedLabel?.value === attribute.value}
            >
              {attribute.key}
            </LabelItem>
          );
        })}
        {extraAttributes.length > 0 && (
          <MoreTrigger onMouseOver={handleOnMouseOver} onMouseOut={handleOnMouseOut}>
            {t('more')}
          </MoreTrigger>
        )}

        <MoreAttribute
          onMouseOver={handleOnMouseOver}
          visible={extraAttributes.length > 0 && showMore}
          onMouseOut={handleOnMouseOut}
        >
          {extraAttributes.map((attribute) => (
            <LabelItem
              attribute={attribute}
              key={attribute.value}
              onSelect={handleSelect}
              active={selectedLabel?.value === attribute.value}
            >
              {attribute.key}
            </LabelItem>
          ))}
        </MoreAttribute>
      </Labels>
      <TriggerWrapper
        onClick={() => {
          document.dispatchEvent(new CustomEvent('attribute-collapse'));
          setCollapsed((pre) => !pre);
        }}
      >
        {collapsed && <MenuOpenIcon />}
        {!collapsed && <MenuCloseIcon />}
      </TriggerWrapper>
      <DraggableModel
        beforeClose={handleModalClose}
        title={
          <FlexLayout items="center" gap="0.5rem">
            {t('details')} &nbsp;{os === 'MacOS' ? <Kbd>⇧</Kbd> : <Kbd>Shift</Kbd>} + <MouseRightClick />
          </FlexLayout>
        }
        ref={dragModalRef}
        width={333}
        okText={t('ok')}
        cancelText={t('cancel')}
      >
        <AttributeForm
          ref={validationRef}
          onAttributeChange={onAttributeChange}
          onLabelChange={onLabelChange}
          attributes={labels}
          initialValues={selectedAnnotation}
          currentAttribute={selectedLabel}
        />
      </DraggableModel>
    </Wrapper>
  );
}<|MERGE_RESOLUTION|>--- conflicted
+++ resolved
@@ -3,10 +3,6 @@
 import type { DraggableModalRef, ValidationContextType } from '@labelu/components-react';
 import { DraggableModel, AttributeForm, EllipsisText, FlexLayout, Kbd, getOS } from '@labelu/components-react';
 import { useTranslation } from '@labelu/i18n';
-<<<<<<< HEAD
-
-=======
->>>>>>> 7a9ce9b4
 import type { Attribute } from '@labelu/interface';
 
 import { ReactComponent as MenuOpenIcon } from '@/assets/icons/menu-open.svg';
