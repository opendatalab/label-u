--- conflicted
+++ resolved
@@ -1,10 +1,6 @@
 {
   "name": "@labelu/image",
-<<<<<<< HEAD
-  "version": "1.2.2-alpha.1",
-=======
   "version": "1.3.0",
->>>>>>> 7fec8094
   "description": "Image annotation tool for labelU",
   "author": {
     "name": "GaryShen",
