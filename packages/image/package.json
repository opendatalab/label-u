--- conflicted
+++ resolved
@@ -1,10 +1,6 @@
 {
   "name": "@labelu/image",
-<<<<<<< HEAD
-  "version": "1.1.1-alpha.4",
-=======
   "version": "1.1.1",
->>>>>>> 95efa6cf
   "description": "Image annotation tool for labelU",
   "author": {
     "name": "GaryShen",
