--- conflicted
+++ resolved
@@ -1,10 +1,6 @@
 {
   "name": "@labelu/components-react",
-<<<<<<< HEAD
-  "version": "1.7.0-alpha.3",
-=======
   "version": "1.7.3",
->>>>>>> 7fec8094
   "description": "basic react components for labelU",
   "main": "./dist/index.mjs",
   "module": "./dist/index.mjs",
@@ -39,11 +35,7 @@
     "react"
   ],
   "dependencies": {
-<<<<<<< HEAD
-    "@labelu/i18n": "1.0.0-alpha.3",
-=======
     "@labelu/i18n": "1.0.1",
->>>>>>> 7fec8094
     "polished": "^4.2.2",
     "rc-collapse": "^3.7.1",
     "rc-dialog": "^9.2.0",
