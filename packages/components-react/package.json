{
  "name": "@labelu/components-react",
<<<<<<< HEAD
  "version": "1.4.2",
=======
  "version": "1.4.3-alpha.1",
>>>>>>> a1d13a56
  "description": "basic react components for labelU",
  "main": "./dist/index.mjs",
  "module": "./dist/index.mjs",
  "types": "./dist/index.d.ts",
  "sideEffects": [
    "**/*.css"
  ],
  "files": [
    "dist"
  ],
  "scripts": {
    "build": "vite build && npm run build:types",
    "build:types": "tsc -d --emitDeclarationOnly",
    "clean": "rimraf ./node_modules",
    "start": "vite -c vite.config.app.ts"
  },
  "repository": {
    "type": "git",
    "url": "https://github.com/opendatalab/labelU-Kit.git"
  },
  "publishConfig": {
    "access": "public"
  },
  "author": {
    "name": "gary",
    "email": "shenguanlin@pjlab.org.cn"
  },
  "keywords": [
    "video",
    "annotation",
    "editor",
    "react"
  ],
  "dependencies": {
    "polished": "^4.2.2",
    "rc-collapse": "^3.7.1",
    "rc-dialog": "^9.2.0",
    "rc-field-form": "1.37.0",
    "rc-tooltip": "^6.0.1",
    "rc-tree": "^5.7.10",
    "react-draggable": "^4.4.5",
    "react-hotkeys-hook": "^4.4.1",
    "resize-observer-polyfill": "^1.5.1",
    "styled-components": "^5.3.6"
  },
  "devDependencies": {
    "@labelu/interface": "1.3.1",
    "@types/react": "^18.2.2",
    "@types/styled-components": "^5.1.26",
    "@vitejs/plugin-react": "^3.1.0",
    "npm-run-all": "^4.1.5",
    "react": "^18.2.0",
    "react-dom": "^18.2.0",
    "rollup-plugin-peer-deps-external": "^2.2.4",
    "typescript": "4.8.4",
    "vite": "^4.1.1",
    "vite-plugin-dts": "^3.6.3",
    "vite-plugin-svgr": "^2.4.0",
    "vite-tsconfig-paths": "^3.5.0"
  },
  "peerDependencies": {
    "react": "^18.2.0",
    "react-dom": "^18.2.0"
  },
  "license": "Apache-2.0"
}<|MERGE_RESOLUTION|>--- conflicted
+++ resolved
@@ -1,10 +1,6 @@
 {
   "name": "@labelu/components-react",
-<<<<<<< HEAD
-  "version": "1.4.2",
-=======
   "version": "1.4.3-alpha.1",
->>>>>>> a1d13a56
   "description": "basic react components for labelU",
   "main": "./dist/index.mjs",
   "module": "./dist/index.mjs",
