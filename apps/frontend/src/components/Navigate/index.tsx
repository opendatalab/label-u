import Icon, { BellOutlined, PoweroffOutlined } from '@ant-design/icons';
import { FlexLayout } from '@labelu/components-react';
import { Button, Divider, Dropdown, Popover, Tag } from 'antd';
import { Link, useMatch, useNavigate } from 'react-router-dom';
import { useTranslation } from '@labelu/i18n';

import { ReactComponent as LocalDeploy } from '@/assets/svg/local-deploy.svg';
import { ReactComponent as ProfileIcon } from '@/assets/svg/personal.svg';
import { ReactComponent as ToolboxSvg } from '@/assets/svg/toolbox.svg';
import { goLogin } from '@/utils/sso';

import AppPanel from '../AppPanel';
import Breadcrumb from '../Breadcrumb';
import { LabeluLogo, NavigationWrapper } from './style';
import TaskTip from './TaskTip';
import LanguageSwitcher from '../LangSwitcher';

const Homepage = () => {
  const username = localStorage.getItem('username');
  const navigate = useNavigate();
  const isSampleDetail = useMatch('/tasks/:taskId/samples/:sampleId');
  const { t } = useTranslation();

  const logout = async (e: any) => {
    e.stopPropagation();
    e.nativeEvent.stopPropagation();
    e.preventDefault();

    localStorage.setItem('username', '');
    localStorage.setItem('token', '');

    if (window.IS_ONLINE) {
      await goLogin();
    } else {
      navigate('/login');
    }
  };

  return (
    <NavigationWrapper className="navigation" items="center" justify="space-between" padding="0 1.5rem">
      <FlexLayout.Item flex items="center" gap={window.IS_ONLINE ? '.5rem' : '3rem'}>
        <Link to="/">
          <FlexLayout.Item flex items="center">
            <LabeluLogo />

            {window.IS_ONLINE && (
              <Tag bordered={false} color="var(--color-fill-secondary)" style={{ color: 'var(--color-text)' }}>
                Beta
              </Tag>
            )}
          </FlexLayout.Item>
        </Link>
        {window.IS_ONLINE && <Divider type="vertical" />}
        <Breadcrumb hideHome={window.IS_ONLINE} />
      </FlexLayout.Item>
      <FlexLayout.Item flex gap="1rem">
        <TaskTip visible={Boolean(isSampleDetail)} />
        {window.IS_ONLINE && (
<<<<<<< HEAD
          <Popover title={null} content={<AppPanel />}>
            <Button
              type="link"
              icon={<ToolboxSvg />}
              style={{ color: 'rgba(0, 0, 0, 0.85)', display: 'flex', alignItems: 'center' }}
            >
              {t('openSourceToolbox')}
            </Button>
          </Popover>
        )}
        {window.IS_ONLINE && (
=======
>>>>>>> 02b64dfb
          <a data-wiz="local-deploy-top-right" href="https://opendatalab.github.io/labelU/guide/install">
            <Button type="link" style={{ color: 'rgba(0, 0, 0, 0.85)' }} icon={<Icon component={LocalDeploy} />}>
              {t('localDeploy')}
            </Button>
          </a>
        )}
        <Button
          type="link"
          data-wiz="documentation"
          icon={<BellOutlined />}
          href="https://opendatalab.github.io/labelU/guide/introduction"
          style={{ color: 'rgba(0, 0, 0, 0.85)' }}
          target="_blank"
          rel="noreferrer"
        >
          {t('documentation')}
        </Button>
        <LanguageSwitcher />
        <Dropdown
          trigger={['click']}
          menu={{
            items: [
              {
                label: (
                  <FlexLayout.Item onClick={logout} flex gap=".5rem" padding=".25rem 0">
                    <PoweroffOutlined />
                    <span>{t('logout')}</span>
                  </FlexLayout.Item>
                ),
                key: 'logout',
                title: t('logout'),
              },
            ],
          }}
        >
          <Button icon={<Icon component={ProfileIcon} />} type="link" style={{ color: 'rgba(0, 0, 0, 0.85)' }}>
            {username}
          </Button>
        </Dropdown>
      </FlexLayout.Item>
    </NavigationWrapper>
  );
};
export default Homepage;<|MERGE_RESOLUTION|>--- conflicted
+++ resolved
@@ -56,20 +56,6 @@
       <FlexLayout.Item flex gap="1rem">
         <TaskTip visible={Boolean(isSampleDetail)} />
         {window.IS_ONLINE && (
-<<<<<<< HEAD
-          <Popover title={null} content={<AppPanel />}>
-            <Button
-              type="link"
-              icon={<ToolboxSvg />}
-              style={{ color: 'rgba(0, 0, 0, 0.85)', display: 'flex', alignItems: 'center' }}
-            >
-              {t('openSourceToolbox')}
-            </Button>
-          </Popover>
-        )}
-        {window.IS_ONLINE && (
-=======
->>>>>>> 02b64dfb
           <a data-wiz="local-deploy-top-right" href="https://opendatalab.github.io/labelU/guide/install">
             <Button type="link" style={{ color: 'rgba(0, 0, 0, 0.85)' }} icon={<Icon component={LocalDeploy} />}>
               {t('localDeploy')}
