--- conflicted
+++ resolved
@@ -10,17 +10,13 @@
 import TaskTip from './TaskTip';
 import Breadcrumb from '../Breadcrumb';
 import { LabeluLogo, NavigationWrapper } from './style';
-import TaskTip from './TaskTip';
 import ImageDemoGuide from './ImageDemoGuide';
 
 const Homepage = () => {
   const username = localStorage.getItem('username');
   const navigate = useNavigate();
   const isSampleDetail = useMatch('/tasks/:taskId/samples/:sampleId');
-<<<<<<< HEAD
   const isImageDemo = useMatch('/tasks/task-image-demo');
-=======
->>>>>>> 35b4883f
 
   const logout = async (e: any) => {
     e.stopPropagation();
@@ -56,10 +52,7 @@
       </FlexLayout.Item>
       <FlexLayout.Item flex gap="1rem">
         <TaskTip visible={Boolean(isSampleDetail)} />
-<<<<<<< HEAD
         <ImageDemoGuide visible={Boolean(isImageDemo)} />
-=======
->>>>>>> 35b4883f
         {window.IS_ONLINE && (
           <a data-wiz="local-deploy-top-right" href="https://opendatalab.github.io/labelU/#/guide/install">
             <Button type="link" style={{ color: 'rgba(0, 0, 0, 0.85)' }} icon={<Icon component={LocalDeploy} />}>
