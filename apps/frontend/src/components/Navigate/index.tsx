--- conflicted
+++ resolved
@@ -20,11 +20,8 @@
   const username = localStorage.getItem('username');
   const navigate = useNavigate();
   const isSampleDetail = useMatch('/tasks/:taskId/samples/:sampleId');
-<<<<<<< HEAD
   const isImageDemo = useMatch('/tasks/task-image-demo');
-=======
   const { t } = useTranslation();
->>>>>>> 2e8cea09
 
   const logout = async (e: any) => {
     e.stopPropagation();
@@ -60,7 +57,6 @@
       </FlexLayout.Item>
       <FlexLayout.Item flex gap="1rem">
         <TaskTip visible={Boolean(isSampleDetail)} />
-<<<<<<< HEAD
         <ImageDemoGuide visible={Boolean(isImageDemo)} />
         {window.IS_ONLINE && (
           <Popover title={null} content={<AppPanel />}>
@@ -69,21 +65,10 @@
               icon={<ToolboxSvg />}
               style={{ color: 'rgba(0, 0, 0, 0.85)', display: 'flex', alignItems: 'center' }}
             >
-              开源工具箱
+              {t('openSourceToolbox')}
             </Button>
           </Popover>
         )}
-=======
-        <Popover title={null} content={<AppPanel />}>
-          <Button
-            type="link"
-            icon={<ToolboxSvg />}
-            style={{ color: 'rgba(0, 0, 0, 0.85)', display: 'flex', alignItems: 'center' }}
-          >
-            {t('openSourceToolbox')}
-          </Button>
-        </Popover>
->>>>>>> 2e8cea09
         {window.IS_ONLINE && (
           <a
             data-wiz="local-deploy-top-right"
@@ -118,7 +103,7 @@
                   </FlexLayout.Item>
                 ),
                 key: 'logout',
-                title: t('logout'),
+                title: t('logout') as string,
               },
             ],
           }}
