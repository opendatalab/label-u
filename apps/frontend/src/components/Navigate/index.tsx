--- conflicted
+++ resolved
@@ -69,11 +69,7 @@
         {window.IS_ONLINE && (
           <a
             data-wiz="local-deploy-top-right"
-<<<<<<< HEAD
-            href="https://github.com/opendatalab/labelU?tab=readme-ov-file#local-deployment"
-=======
             href={`https://opendatalab.github.io/labelU/${i18n.language.startsWith('en') ? 'en/' : ''}guide/install`}
->>>>>>> 8cab1427
           >
             <Button type="link" style={{ color: 'rgba(0, 0, 0, 0.85)' }} icon={<Icon component={LocalDeploy} />}>
               {t('localDeploy')}
