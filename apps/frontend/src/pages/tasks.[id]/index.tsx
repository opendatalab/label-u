--- conflicted
+++ resolved
@@ -64,26 +64,15 @@
       task_id: taskId,
       file_id: id,
     });
-<<<<<<< HEAD
 
     revalidator.revalidate();
   };
-=======
->>>>>>> 02b64dfb
 
   const handleDeleteSample = async (ids: number[]) => {
     await deleteSamples({ task_id: taskId }, { sample_ids: ids });
     revalidator.revalidate();
   };
 
-<<<<<<< HEAD
-=======
-  const handleDeleteSample = async (ids: number[]) => {
-    await deleteSamples({ task_id: taskId }, { sample_ids: ids });
-    revalidator.revalidate();
-  };
-
->>>>>>> 02b64dfb
   const columns: ColumnsType<SampleResponse | PreAnnotationFileResponse> = [
     {
       title: t('innerId'),
@@ -138,11 +127,7 @@
           <Tooltip
             title={
               <>
-<<<<<<< HEAD
                 {t('preAnnotationDescription')}{' '}
-=======
-                数据导入时上传 json 或 jsonl 格式的预标注文件，参考{' '}
->>>>>>> 02b64dfb
                 <a
                   href="https://opendatalab.github.io/labelU/schema/pre-annotation/json"
                   target="_blank"
@@ -172,13 +157,8 @@
 
         return sampleNamesWithPreAnnotation.includes(realSampleName) ||
           sampleNamesWithPreAnnotation.includes(sampleName)
-<<<<<<< HEAD
           ? t('yes')
           : '';
-=======
-          ? '是'
-          : '无';
->>>>>>> 02b64dfb
       },
     },
     {
@@ -208,11 +188,7 @@
         const sampleNames = _.get(record, 'sample_names');
 
         if (sampleNames) {
-<<<<<<< HEAD
           return '';
-=======
-          return '-';
->>>>>>> 02b64dfb
         }
 
         let result = 0;
@@ -293,15 +269,10 @@
           return (
             <FlexLayout items="center">
               <Button type="link" onClick={() => downloadFromUrl(record.url, record?.filename)}>
-<<<<<<< HEAD
                 {t('download')}
               </Button>
               <Popconfirm title={t('deleteConfirm')} onConfirm={() => handleDeleteJsonl(record.id!)}>
-=======
-                下载
-              </Button>
-              <Popconfirm title="确定删除此文件？" onConfirm={() => handleDeleteJsonl(record.id!)}>
->>>>>>> 02b64dfb
+
                 <Button type="link" danger>
                   {t('delete')}
                 </Button>
@@ -317,15 +288,9 @@
                 <Button type="link">{t('startAnnotate')}</Button>
               </Link>
             )}
-<<<<<<< HEAD
             <Popconfirm title={t('deleteConfirm')} onConfirm={() => handleDeleteSample([record.id!])}>
               <Button type="link" danger>
                 {t('delete')}
-=======
-            <Popconfirm title="确定删除此文件？" onConfirm={() => handleDeleteSample([record.id!])}>
-              <Button type="link" danger>
-                删除
->>>>>>> 02b64dfb
               </Button>
             </Popconfirm>
           </FlexLayout>
