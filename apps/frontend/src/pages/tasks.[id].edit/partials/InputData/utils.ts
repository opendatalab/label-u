import { v4 as uuid4 } from 'uuid';
<<<<<<< HEAD
import { i18n } from '@labelu/i18n';
=======
import { i18n } from '@labelu/i18n'
>>>>>>> 7fec8094

import type { MediaType } from '@/api/types';
import { FileExtensionText, MediaFileSize } from '@/constants/mediaType';
import commonController from '@/utils/common';

export enum UploadStatus {
  Uploading = 'Uploading',
  Waiting = 'Waiting',
  Success = 'Success',
  Fail = 'Fail',
  Error = 'Error',
}

export const readFile = async (file: File, type?: 'text') => {
  return new Promise<string>((resolve, reject) => {
    const reader = new FileReader();
    reader.onload = (event) => {
      resolve(event.target?.result as string);
    };
    reader.onerror = (error) => {
      reject(error);
    };

    if (type === 'text') {
      reader.readAsText(file);
    } else {
      reader.readAsDataURL(file);
    }
  });
};

export const isPreAnnotationFile = (filename: string) => {
  if (!filename) {
    return false;
  }

  return filename.endsWith('.jsonl') || filename.endsWith('.json');
};

export const isCorrectFiles = (files: File[], type: MediaType) => {
  let result = true;

  if (files.length > 100) {
<<<<<<< HEAD
    commonController.notificationErrorMessage({ message: i18n.t('fileLimitOneTimeDescription') }, 3);
=======
    commonController.notificationErrorMessage({ message: i18n.t("fileLimitOneTimeDescription") }, 3);
>>>>>>> 7fec8094
    return;
  }

  for (let i = 0; i < files.length; i++) {
    const fileUnit = files[i];
    const isOverSize = commonController.isOverSize(fileUnit.size, type);

    if (isOverSize) {
<<<<<<< HEAD
      commonController.notificationErrorMessage(
        { message: `${i18n.t('singleFileSizeExceeds')}${MediaFileSize[type]}MB` },
        3,
      );
=======
      commonController.notificationErrorMessage({ message: `${i18n.t("singleFileSizeExceeds")}${MediaFileSize[type]}MB` }, 3);

>>>>>>> 7fec8094
      result = false;
      break;
    }

    // 忽略jsonl文件的类型校验
    if (isPreAnnotationFile(fileUnit.name)) {
      continue;
    }

    const isCorrectFileType = commonController.isCorrectFileType(fileUnit.name, type);

    if (!isCorrectFileType) {
<<<<<<< HEAD
      commonController.notificationErrorMessage({ message: `${i18n.t('fileTypeTips')}${FileExtensionText[type]}` }, 3);
=======
      commonController.notificationErrorMessage(
        { message: `${i18n.t("fileTypeTips")}${FileExtensionText[type]}` },
        3,
      );
>>>>>>> 7fec8094
      result = false;
      break;
    }
  }

  return result;
};

export const normalizeFiles = (files: File[]) => {
  return files.map((file) => {
    return {
      uid: uuid4(),
      name: file.name,
      size: file.size,
      status: UploadStatus.Waiting,
      file,
    };
  });
};<|MERGE_RESOLUTION|>--- conflicted
+++ resolved
@@ -1,9 +1,5 @@
 import { v4 as uuid4 } from 'uuid';
-<<<<<<< HEAD
 import { i18n } from '@labelu/i18n';
-=======
-import { i18n } from '@labelu/i18n'
->>>>>>> 7fec8094
 
 import type { MediaType } from '@/api/types';
 import { FileExtensionText, MediaFileSize } from '@/constants/mediaType';
@@ -47,11 +43,7 @@
   let result = true;
 
   if (files.length > 100) {
-<<<<<<< HEAD
     commonController.notificationErrorMessage({ message: i18n.t('fileLimitOneTimeDescription') }, 3);
-=======
-    commonController.notificationErrorMessage({ message: i18n.t("fileLimitOneTimeDescription") }, 3);
->>>>>>> 7fec8094
     return;
   }
 
@@ -60,15 +52,11 @@
     const isOverSize = commonController.isOverSize(fileUnit.size, type);
 
     if (isOverSize) {
-<<<<<<< HEAD
       commonController.notificationErrorMessage(
         { message: `${i18n.t('singleFileSizeExceeds')}${MediaFileSize[type]}MB` },
         3,
       );
-=======
-      commonController.notificationErrorMessage({ message: `${i18n.t("singleFileSizeExceeds")}${MediaFileSize[type]}MB` }, 3);
 
->>>>>>> 7fec8094
       result = false;
       break;
     }
@@ -81,14 +69,7 @@
     const isCorrectFileType = commonController.isCorrectFileType(fileUnit.name, type);
 
     if (!isCorrectFileType) {
-<<<<<<< HEAD
       commonController.notificationErrorMessage({ message: `${i18n.t('fileTypeTips')}${FileExtensionText[type]}` }, 3);
-=======
-      commonController.notificationErrorMessage(
-        { message: `${i18n.t("fileTypeTips")}${FileExtensionText[type]}` },
-        3,
-      );
->>>>>>> 7fec8094
       result = false;
       break;
     }
