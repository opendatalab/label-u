<!DOCTYPE html>
<html lang="en">

<head>
  <meta charset="utf-8" />
  <link rel="icon" type="image/svg+xml" href="favicon.svg" />
  <meta name="viewport" content="width=device-width, initial-scale=1" />
  <meta name="theme-color" content="#000000" />
  <meta name="x-frame-options" content="SAMEORIGIN" />
<<<<<<< HEAD
  <script src="https://unpkg.com/analyze-wiz@1.2.0-alpha.11/dist/analyze-wiz.umd.js"></script>
=======
  <script src="https://unpkg.com/analyze-wiz@1.2.0-beta.2/dist/analyze-wiz.umd.js"></script>
>>>>>>> d7c7bafa
  <!--    <link rel="apple-touch-icon" href="%PUBLIC_URL%/logo192.png" />-->
  <!--
      manifest.json provides metadata used when your web app is installed on a
      user's mobile device or desktop. See https://developers.google.com/web/fundamentals/web-app-manifest/
    -->
  <!--
      Notice the use of %PUBLIC_URL% in the tags above.
      It will be replaced with the URL of the `public` folder during the build.
      Only files inside the `public` folder can be referenced from the HTML.

      Unlike "/favicon.ico" or "favicon.ico", "%PUBLIC_URL%/favicon.ico" will
      work correctly both with client-side routing and a non-root public URL.
      Learn how to configure a non-root public URL by running `npm run build`.
    -->
  <title>labelu</title>
</head>

<body>
  <noscript>You need to enable JavaScript to run this app.</noscript>
  <div id="root"></div>

  <!--
      This HTML file is a template.
      If you open it directly in the browser, you will see an empty page.

      You can add webfonts, meta tags, or analytics to this file.
      The build step will place the bundled scripts into the <body> tag.

      To begin the development, run `npm start` or `yarn start`.
      To create a production bundle, use `npm run build` or `yarn build`.
    -->
</body>
<script type="text/javascript" src="/yaml.js"></script>
<script async src="/frontend_version.js?t=<%= Date.now()%>"></script>
<script async src="/backend_version.js?t=<%= Date.now()%>"></script>
<script type="module" src="/src/index.tsx"></script>

</html><|MERGE_RESOLUTION|>--- conflicted
+++ resolved
@@ -7,11 +7,7 @@
   <meta name="viewport" content="width=device-width, initial-scale=1" />
   <meta name="theme-color" content="#000000" />
   <meta name="x-frame-options" content="SAMEORIGIN" />
-<<<<<<< HEAD
-  <script src="https://unpkg.com/analyze-wiz@1.2.0-alpha.11/dist/analyze-wiz.umd.js"></script>
-=======
   <script src="https://unpkg.com/analyze-wiz@1.2.0-beta.2/dist/analyze-wiz.umd.js"></script>
->>>>>>> d7c7bafa
   <!--    <link rel="apple-touch-icon" href="%PUBLIC_URL%/logo192.png" />-->
   <!--
       manifest.json provides metadata used when your web app is installed on a
