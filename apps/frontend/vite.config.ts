--- conflicted
+++ resolved
@@ -29,16 +29,7 @@
     include: ['react/jsx-runtime'],
   },
 
-<<<<<<< HEAD
   plugins: [react(), svgr(), ViteEjsPlugin(), !process.env.DIST && tsMonoAlias()].filter(Boolean),
-=======
-  plugins: [
-    react(),
-    svgr(),
-    ViteEjsPlugin(),
-    !process.env.DIST && process.env.NODE_ENV !== 'production' && tsMonoAlias(),
-  ].filter(Boolean),
->>>>>>> 35b4883f
   resolve: {
     alias: {
       '@': resolve(__dirname, 'src/'),
