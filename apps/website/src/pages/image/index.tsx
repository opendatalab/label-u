--- conflicted
+++ resolved
@@ -745,11 +745,7 @@
         onLoad={onLoad}
         onError={onError}
       />
-<<<<<<< HEAD
-      <Drawer width={480} title="工具配置" onClose={onClose} open={configOpen}>
-=======
       <Drawer width={480} title={t('annotationConfig')} onClose={onClose} open={configOpen}>
->>>>>>> 7fec8094
         <Form form={form} layout="vertical" onFinish={onFinish} initialValues={initialValues}>
           <Tabs items={items} />
         </Form>
