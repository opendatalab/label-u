--- conflicted
+++ resolved
@@ -5,19 +5,11 @@
     "packages/*",
     "apps/*"
   ],
-<<<<<<< HEAD
   "version": "5.6.1",
   "scripts": {
     "prepare": "husky install",
     "build": "pnpm --filter @labelu/interface --filter @labelu/i18n --filter @labelu/formatter --filter @labelu/image --filter @labelu/components-react --filter @labelu/image-annotator-react --filter @labelu/audio-react --filter @labelu/video-react --filter @labelu/audio-annotator-react --filter @labelu/video-annotator-react build",
     "clean": "pnpm --filter @labelu/interface --filter @labelu/i18n --filter @labelu/formatter --filter @labelu/image --filter @labelu/components-react --filter @labelu/image-annotator-react --filter @labelu/audio-react --filter @labelu/video-react --filter @labelu/audio-annotator-react --filter @labelu/video-annotator-react clean",
-=======
-  "version": "5.6.0-alpha.8",
-  "scripts": {
-    "prepare": "husky install",
-    "build": "pnpm --filter @labelu/utils --filter @labelu/interface --filter @labelu/i18n --filter @labelu/formatter --filter @labelu/image --filter @labelu/components-react --filter @labelu/image-annotator-react --filter @labelu/audio-react --filter @labelu/video-react --filter @labelu/audio-annotator-react --filter @labelu/video-annotator-react build",
-    "clean": "pnpm --filter @labelu/utils --filter @labelu/interface --filter @labelu/i18n --filter @labelu/formatter --filter @labelu/image --filter @labelu/components-react --filter @labelu/image-annotator-react --filter @labelu/audio-react --filter @labelu/video-react --filter @labelu/audio-annotator-react --filter @labelu/video-annotator-react clean",
->>>>>>> 7a9ce9b4
     "build:frontend": "pnpm --filter @labelu/frontend build",
     "release:frontend": "cd apps/frontend && npm run release",
     "build:website": "pnpm --filter @labelu/website build",
