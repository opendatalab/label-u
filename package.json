{
  "name": "labelu",
  "private": true,
  "workspaces": [
    "packages/*",
    "apps/*"
  ],
<<<<<<< HEAD
  "version": "5.6.4",
=======
  "version": "5.7.0-alpha.6",
>>>>>>> 444f8389
  "scripts": {
    "prepare": "husky install",
    "build": "pnpm --filter @labelu/interface --filter @labelu/i18n --filter @labelu/formatter --filter @labelu/image --filter @labelu/components-react --filter @labelu/image-annotator-react --filter @labelu/audio-react --filter @labelu/video-react --filter @labelu/audio-annotator-react --filter @labelu/video-annotator-react build",
    "clean": "pnpm --filter @labelu/interface --filter @labelu/i18n --filter @labelu/formatter --filter @labelu/image --filter @labelu/components-react --filter @labelu/image-annotator-react --filter @labelu/audio-react --filter @labelu/video-react --filter @labelu/audio-annotator-react --filter @labelu/video-annotator-react clean",
    "build:frontend": "pnpm --filter @labelu/frontend build",
    "release:frontend": "cd apps/frontend && npm run release",
    "build:website": "pnpm --filter @labelu/website build",
    "lint:frontend": "eslint ./apps/frontend --ext .js,.jsx,.ts,.tsx --fix",
    "lint:packages": "eslint ./packages --ext .js,.jsx,.ts,.tsx --fix",
    "lint:style": "stylelint --fix '**/*.less'",
    "commit": "cz",
    "docs": "typedoc",
    "docs-all": "npm run docs --workspaces --if-present",
    "release-dry": "multi-semantic-release --dry-run --ignore-private-packages --no-ci",
    "release": "multi-semantic-release --ignore-private-packages"
  },
  "author": "gary-shen",
  "contributors": [
    "GaryShen <grinson50@gmail.com>"
  ],
  "keywords": [
    "annotation",
    "image annotation",
    "video annotation",
    "audio annotation",
    "canvas",
    "react"
  ],
  "homepage": "https://github.com/opendatalab/labelU-Kit.git",
  "bugs": {
    "url": "https://github.com/opendatalab/labelU-Kit.git",
    "email": "shenguanlin@pjlab.org.cn"
  },
  "main": "index.js",
  "license": "Apache-2.0",
  "devDependencies": {
    "@commitlint/cli": "8.3.5",
    "@commitlint/config-conventional": "8.3.4",
    "@manypkg/get-packages": "^2.2.2",
    "@octokit/rest": "^19.0.7",
    "@semantic-release/commit-analyzer": "^9.0.2",
    "@semantic-release/git": "^10.0.1",
    "@semantic-release/github": "^10.0.3",
    "@semantic-release/npm": "^9.0.1",
    "@semantic-release/release-notes-generator": "^10.0.3",
    "@shlab/fabric": "^1.2.1",
    "commitizen": "^4.2.4",
    "cz-conventional-changelog": "^3.3.0",
    "execa": "^8.0.1",
    "husky": "^8.0.0",
    "lint-staged": "^10.5.4",
    "minimist": "^1.2.7",
    "multi-semantic-release": "^3.0.1",
    "node-fetch": "2.6.7",
    "postcss-scss": "^4.0.6",
    "semantic-release": "^19.0.3",
    "semantic-release-github-pullrequest": "^1.3.0",
    "stylelint": "^14.16.1",
    "stylelint-prettier": "^2.0.0",
    "tsc-files": "^1.1.3",
    "typedoc": "^0.25.2"
  },
  "husky": {
    "hooks": {
      "pre-commit": [
        "lint-staged"
      ],
      "commit-msg": "commitlint -E HUSKY_GIT_PARAMS"
    }
  },
  "lint-staged": {
    "**/*.scss": [
      "stylelint --fix"
    ],
    "packages/**/src/**/*.{ts,tsx}": "tsc-files --noEmit",
    "apps/frontend/src/**/*.{ts,tsx}": "tsc-files --noEmit",
    "packages/**/src/**/*.{js,jsx,ts,tsx,json,css,scss,less,md}": [
      "prettier --check --write"
    ],
    "apps/frontend/src/**/*.{js,jsx,ts,tsx,json,css,scss,less,md}": [
      "prettier --check --write"
    ],
    "packages/**/src/**/*.{js,ts,jsx,tsx}": "eslint",
    "apps/frontend/src/**/*.{js,ts,jsx,tsx}": "eslint"
  },
  "config": {
    "commitizen": {
      "path": "./node_modules/cz-conventional-changelog"
    }
  },
  "dependencies": {
    "gauge": "^2.7.4",
    "react-ace": "^10.1.0"
  }
}<|MERGE_RESOLUTION|>--- conflicted
+++ resolved
@@ -5,11 +5,7 @@
     "packages/*",
     "apps/*"
   ],
-<<<<<<< HEAD
-  "version": "5.6.4",
-=======
   "version": "5.7.0-alpha.6",
->>>>>>> 444f8389
   "scripts": {
     "prepare": "husky install",
     "build": "pnpm --filter @labelu/interface --filter @labelu/i18n --filter @labelu/formatter --filter @labelu/image --filter @labelu/components-react --filter @labelu/image-annotator-react --filter @labelu/audio-react --filter @labelu/video-react --filter @labelu/audio-annotator-react --filter @labelu/video-annotator-react build",
