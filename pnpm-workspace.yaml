--- conflicted
+++ resolved
@@ -1,6 +1,2 @@
 packages:
-<<<<<<< HEAD
-  - "packages/*"
-=======
-  - "packages/web"
->>>>>>> ddc9ba76
+  - "packages/*"